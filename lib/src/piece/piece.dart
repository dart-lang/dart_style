// Copyright (c) 2023, the Dart project authors.  Please see the AUTHORS file
// for details. All rights reserved. Use of this source code is governed by a
// BSD-style license that can be found in the LICENSE file.

import '../back_end/code_writer.dart';

typedef Constrain = void Function(Piece other, State constrainedState);

/// Base class for the formatter's internal representation used for line
/// splitting.
///
/// We visit the source AST and convert it to a tree of [Piece]s. This tree
/// roughly follows the AST but includes comments and is optimized for
/// formatting and line splitting. The final output is then determined by
/// deciding which pieces split and how.
abstract class Piece {
  /// The ordered list of ways this piece may split.
  ///
  /// This is [State.unsplit], which all pieces support, followed by any other
  /// [additionalStates].
  List<State> get states {
    if (_pinnedState case var pinned?) return [pinned];
    return [State.unsplit, ...additionalStates];
  }

  /// The ordered list of all possible ways this piece could split.
  ///
  /// Piece subclasses should override this if they support being split in
  /// multiple different ways.
  ///
  /// Each piece determines what each [State] in the list represents, including
  /// the automatically included [State.unsplit]. The list returned by this
  /// function should be sorted so that earlier states in the list compare less
  /// than later states.
  List<State> get additionalStates => const [];

  /// If this piece has been pinned to a specific state, that state.
  ///
  /// This is used when a piece which otherwise supports multiple ways of
  /// splitting should be eagerly constrained to a specific splitting choice
  /// because of the context where it appears. For example, if conditional
  /// expressions are nested, then all of them are forced to split because it's
  /// too hard to read nested conditionals all on one line. We can express that
  /// by pinning the Piece used for a conditional expression to its split state
  /// when surrounded by or containing other conditionals.
  State? get pinnedState => _pinnedState;
  State? _pinnedState;

  /// Whether this piece or any of its children contain an explicit mandatory
  /// newline.
  ///
  /// This is lazily computed and cached for performance, so should only be
  /// accessed after all of the piece's children are known.
  late final bool containsNewline = _calculateContainsNewline();

  bool _calculateContainsNewline() {
    var anyHasNewline = false;

    forEachChild((child) {
      anyHasNewline |= child.containsNewline;
    });

    return anyHasNewline;
  }

  /// The total number of characters of content in this piece and all of its
  /// children.
  ///
  /// This is lazily computed and cached for performance, so should only be
  /// accessed after all of the piece's children are known.
  late final int totalCharacters = _calculateTotalCharacters();

  int _calculateTotalCharacters() {
    var total = 0;

    forEachChild((child) {
      total += child.totalCharacters;
    });

    return total;
  }

  /// Apply any constraints that this piece places on other pieces when this
  /// piece is bound to [state].
  ///
  /// A piece class can override this. For any child piece that it wants to
  /// constrain when this piece is in [state], call [constrain] and pass in the
  /// child piece and the state that child should be constrained to.
  void applyConstraints(State state, Constrain constrain) {}

  /// Given that this piece is in [state], use [writer] to produce its formatted
  /// output.
  void format(CodeWriter writer, State state);

  /// Invokes [callback] on each piece contained in this piece.
  void forEachChild(void Function(Piece piece) callback);

  /// If the piece can determine that it will always end up in a certain state
  /// given [pageWidth] and size metrics returned by calling [containsNewline]
  /// and [totalCharacters] on its children, then returns that [State].
  ///
  /// For example, a series of infix operators wider than a page will always
  /// split one per operator. If we can determine this eagerly just based on
  /// the size of the children and the page width, then we can pin the Piece to
  /// that State. That in turn heavily prunes the search space that the [Solver]
  /// is exploring. In practice, for large expressions, many of the outermost
  /// Pieces can be eagerly pinned to their fully split state. That avoids the
  /// Solver wasting a lot of time trying in vain to pack those outer Pieces
  /// into unsplit states when it's obvious just from the size of their contents
  /// that they'll have to split.
  ///
  /// If it's not possible to determine whether a piece will split from its
  /// metrics, this returns `null`.
  ///
  /// This is purely an optimization: Running the [Solver] without ever calling
  /// this and pinning the resulting [State] should yield the same formatting.
  /// It is up to the [Piece] subclasses overriding this to ensure that they
  /// only return a non-`null` [State] if the piece really would always be
  /// solved to the returned state given its children.
  State? fixedStateForPageWidth(int pageWidth) => null;

  /// The cost that this piece should apply to the solution when in [state].
  ///
  /// This is usually just the state's cost, but some pieces may want to tweak
  /// the cost in certain circumstances.
  // TODO(tall): Given that we have this API now, consider whether it makes
  // sense to remove the cost field from State entirely.
  int stateCost(State state) => state.cost;

  /// Forces this piece to always use [state].
  void pin(State state) {
    _pinnedState = state;

    // If this piece's pinned state constrains any child pieces, pin those too,
    // recursively.
    applyConstraints(state, (other, constrainedState) {
      other.pin(constrainedState);
    });
  }

  /// The name of this piece as it appears in debug output.
  ///
  /// By default, this is the class's name with `Piece` removed.
  String get debugName => runtimeType.toString().replaceAll('Piece', '');

  @override
  String toString() => debugName;
}

/// A simple atomic piece of code.
///
/// This may represent a series of tokens where no split can occur between them.
/// It may also contain one or more comments.
sealed class TextPiece extends Piece {
  /// RegExp that matches any valid Dart line terminator.
  static final _lineTerminatorPattern = RegExp(r'\r\n?|\n');

  /// The lines of text in this piece.
  ///
  /// Most [TextPieces] will contain only a single line, but a piece for a
  /// multi-line string or comment will have multiple lines. These are stored
  /// as separate lines instead of a single multi-line Dart String so that
  /// line endings are normalized and so that column calculation during line
  /// splitting calculates each line in the piece separately.
  final List<String> _lines = [''];

  /// The offset from the beginning of [text] where the selection starts, or
  /// `null` if the selection does not start within this chunk.
  int? _selectionStart;

  /// The offset from the beginning of [text] where the selection ends, or
  /// `null` if the selection does not start within this chunk.
  int? _selectionEnd;

  /// Append [text] to the end of this piece.
  ///
  /// If [text] internally contains a newline, then [containsNewline] should
  /// be `true`.
  ///
  /// If [selectionStart] and/or [selectionEnd] are given, then notes that the
  /// corresponding selection markers appear that many code units from where
  /// [text] will be appended.
  void append(String text,
      {required bool multiline, int? selectionStart, int? selectionEnd}) {
    if (selectionStart != null) {
      _selectionStart = _adjustSelection(selectionStart);
    }

    if (selectionEnd != null) {
      _selectionEnd = _adjustSelection(selectionEnd);
    }

    if (multiline) {
      var lines = text.split(_lineTerminatorPattern);
      for (var i = 0; i < lines.length; i++) {
        if (i > 0) _lines.add('');
        _lines.last += lines[i];
      }
    } else {
      _lines.last += text;
    }
  }

  /// Sets [selectionStart] to be [start] code units after the end of the
  /// current text in this piece.
  void startSelection(int start) {
    _selectionStart = _adjustSelection(start);
  }

  /// Sets [selectionEnd] to be [end] code units after the end of the
  /// current text in this piece.
  void endSelection(int end) {
    _selectionEnd = _adjustSelection(end);
  }

  /// Adjust [offset] by the current length of this [TextPiece].
  int _adjustSelection(int offset) {
    for (var line in _lines) {
      offset += line.length;
    }

    return offset;
  }

  void _formatSelection(CodeWriter writer) {
    if (_selectionStart case var start?) {
      writer.startSelection(start);
    }

    if (_selectionEnd case var end?) {
      writer.endSelection(end);
    }
  }

  void _formatLines(CodeWriter writer) {
    for (var i = 0; i < _lines.length; i++) {
      if (i > 0) writer.newline(flushLeft: i > 0);
      writer.write(_lines[i]);
    }
  }

  @override
  bool _calculateContainsNewline() => _lines.length > 1;

  @override
  int _calculateTotalCharacters() {
    var total = 0;

    for (var line in _lines) {
      total += line.length;
    }

    return total;
  }

  @override
  String toString() => '`${_lines.join('¬')}`';
}

/// [TextPiece] for non-comment source code that may have comments attached to
/// it.
class CodePiece extends TextPiece {
  /// Pieces for any comments that appear immediately before this code.
  final List<Piece> _leadingComments;

  /// Pieces for any comments that hang off the same line as this code.
  final List<Piece> _hangingComments = [];

  CodePiece([this._leadingComments = const []]);

  void addHangingComment(Piece comment) {
    _hangingComments.add(comment);
  }

  @override
  void format(CodeWriter writer, State state) {
    _formatSelection(writer);

<<<<<<< HEAD
    for (var comment in _leadingComments) {
      writer.format(comment);
    }

    _formatLines(writer);

    for (var comment in _hangingComments) {
      writer.space();
      writer.format(comment);
    }
  }

  @override
  void forEachChild(void Function(Piece piece) callback) {
    _leadingComments.forEach(callback);
    _hangingComments.forEach(callback);
=======
    if (_leadingComments.isNotEmpty) {
      // Always put leading comments on a new line.
      writer.newline();

      for (var comment in _leadingComments) {
        writer.format(comment);
      }
    }

    _formatLines(writer);

    for (var comment in _hangingComments) {
      writer.space();
      writer.format(comment);
    }
>>>>>>> e15a6628
  }
}

/// A [TextPiece] for a source code comment and the whitespace after it, if any.
class CommentPiece extends TextPiece {
  /// Whitespace at the end of the comment.
  final Whitespace _trailingWhitespace;

  CommentPiece([this._trailingWhitespace = Whitespace.none]);

  @override
<<<<<<< HEAD
=======
  void forEachChild(void Function(Piece piece) callback) {
    _leadingComments.forEach(callback);
    _hangingComments.forEach(callback);
  }
}

/// A [TextPiece] for a source code comment and the whitespace after it, if any.
class CommentPiece extends TextPiece {
  /// Whitespace at the end of the comment.
  final Whitespace _trailingWhitespace;

  CommentPiece([this._trailingWhitespace = Whitespace.none]);

  @override
>>>>>>> e15a6628
  void format(CodeWriter writer, State state) {
    _formatSelection(writer);
    _formatLines(writer);
    writer.whitespace(_trailingWhitespace);
  }

  @override
  bool _calculateContainsNewline() =>
      _trailingWhitespace.hasNewline || super._calculateContainsNewline();

  @override
  void forEachChild(void Function(Piece piece) callback) {}
}

/// A piece that writes a single space.
class SpacePiece extends Piece {
  @override
  void forEachChild(void Function(Piece piece) callback) {}

  @override
  void format(CodeWriter writer, State state) {
    writer.space();
  }

  @override
  bool _calculateContainsNewline() => false;

  @override
  int _calculateTotalCharacters() => 1;
}

/// A state that a piece can be in.
///
/// Each state identifies one way that a piece can be split into multiple lines.
/// Each piece determines how its states are interpreted.
class State implements Comparable<State> {
  static const unsplit = State(0, cost: 0);

  /// The maximally split state a piece can be in.
  ///
  /// The value here is somewhat arbitrary. It just needs to be larger than
  /// any other value used by any [Piece] that uses this [State].
  static const split = State(255);

  final int _value;

  /// How much a solution is penalized when this state is chosen.
  final int cost;

  const State(this._value, {this.cost = 1});

  @override
  int compareTo(State other) => _value.compareTo(other._value);

  @override
  String toString() => '◦$_value';
}<|MERGE_RESOLUTION|>--- conflicted
+++ resolved
@@ -276,9 +276,13 @@
   void format(CodeWriter writer, State state) {
     _formatSelection(writer);
 
-<<<<<<< HEAD
-    for (var comment in _leadingComments) {
-      writer.format(comment);
+    if (_leadingComments.isNotEmpty) {
+      // Always put leading comments on a new line.
+      writer.newline();
+
+      for (var comment in _leadingComments) {
+        writer.format(comment);
+      }
     }
 
     _formatLines(writer);
@@ -293,23 +297,6 @@
   void forEachChild(void Function(Piece piece) callback) {
     _leadingComments.forEach(callback);
     _hangingComments.forEach(callback);
-=======
-    if (_leadingComments.isNotEmpty) {
-      // Always put leading comments on a new line.
-      writer.newline();
-
-      for (var comment in _leadingComments) {
-        writer.format(comment);
-      }
-    }
-
-    _formatLines(writer);
-
-    for (var comment in _hangingComments) {
-      writer.space();
-      writer.format(comment);
-    }
->>>>>>> e15a6628
   }
 }
 
@@ -321,23 +308,6 @@
   CommentPiece([this._trailingWhitespace = Whitespace.none]);
 
   @override
-<<<<<<< HEAD
-=======
-  void forEachChild(void Function(Piece piece) callback) {
-    _leadingComments.forEach(callback);
-    _hangingComments.forEach(callback);
-  }
-}
-
-/// A [TextPiece] for a source code comment and the whitespace after it, if any.
-class CommentPiece extends TextPiece {
-  /// Whitespace at the end of the comment.
-  final Whitespace _trailingWhitespace;
-
-  CommentPiece([this._trailingWhitespace = Whitespace.none]);
-
-  @override
->>>>>>> e15a6628
   void format(CodeWriter writer, State state) {
     _formatSelection(writer);
     _formatLines(writer);
