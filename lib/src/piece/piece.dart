// Copyright (c) 2023, the Dart project authors.  Please see the AUTHORS file
// for details. All rights reserved. Use of this source code is governed by a
// BSD-style license that can be found in the LICENSE file.

import '../back_end/code_writer.dart';

/// Base class for the formatter's internal representation used for line
/// splitting.
///
/// We visit the source AST and convert it to a tree of [Piece]s. This tree
/// roughly follows the AST but includes comments and is optimized for
/// formatting and line splitting. The final output is then determined by
/// deciding which pieces split and how.
abstract class Piece {
  /// The ordered list of indexes identifying each way this piece can split.
  ///
<<<<<<< HEAD
  /// Each piece determines what each integer value in the list represents. The
  /// list returned by this function should be sorted so that earlier states in
  /// the list compare less than later states.
=======
  /// Each piece determines what each value in the list represents. The list
  /// returned by this function should be sorted so that earlier states in the
  /// list compare less than later states.
>>>>>>> 35a26b25
  ///
  /// In addition to the values returned here, each piece should implicitly
  /// support a [State.initial] which is the least split form the piece allows.
  List<State> get states;

  /// Given that this piece is in [state], use [writer] to produce its formatted
  /// output.
  void format(CodeWriter writer, State state);

  /// Invokes [callback] on each piece contained in this piece.
  void forEachChild(void Function(Piece piece) callback);
}

/// A simple atomic piece of code.
///
/// This may represent a series of tokens where no split can occur between them.
/// It may also contain one or more comments.
class TextPiece extends Piece {
  /// The lines of text in this piece.
  ///
  /// Most [TextPieces] will contain only a single line, but a piece with
  /// preceding comments that are on their own line will have multiple. These
  /// are stored as separate lines instead of a single multi-line string so that
  /// each line can be indented appropriately during formatting.
  final List<String> _lines = [];

  /// True if this text piece contains or ends with a mandatory newline.
  ///
  /// This can be from line comments, block comments with newlines inside,
  /// multiline strings, etc.
  bool _containsNewline = false;

  @override
  List<State> get states => const [];

  /// Whether the last line of this piece's text ends with [text].
  bool endsWith(String text) => _lines.isNotEmpty && _lines.last.endsWith(text);

  /// Append [text] to the end of this piece.
  ///
  /// If [text] internally contains a newline, then [containsNewline] should
  /// be `true`.
  void append(String text, {bool containsNewline = false}) {
    if (_lines.isEmpty) _lines.add('');

    // TODO(perf): Consider a faster way of accumulating text.
    _lines.last = _lines.last + text;

    if (containsNewline) _containsNewline = true;
  }

  void newline() {
    _lines.add('');
  }

  @override
  void format(CodeWriter writer, State state) {
    // Let the writer know if there are any embedded newlines even if there is
    // only one "line" in [_lines].
    if (_containsNewline) writer.handleNewline();

    for (var i = 0; i < _lines.length; i++) {
      if (i > 0) writer.newline();
      writer.write(_lines[i]);
    }
  }

  @override
  void forEachChild(void Function(Piece piece) callback) {}

  @override
  String toString() => '`${_lines.join('¬')}`${_containsNewline ? '!' : ''}';
}

/// A state that a piece can be in.
///
/// Each state identifies one way that a piece can be split into multiple lines.
/// Each piece determines how its states are interpreted.
class State implements Comparable<State> {
  static const initial = State(0);

  /// The maximally split state a piece can be in.
  ///
  /// The value here is somewhat arbitrary. It just needs to be larger than
  /// any other value used by any [Piece] that uses this [State].
  static const split = State(255);

  final int _value;

  const State(this._value);

  @override
  int compareTo(State other) => _value.compareTo(other._value);

  @override
  String toString() => '◦$_value';
}<|MERGE_RESOLUTION|>--- conflicted
+++ resolved
@@ -14,15 +14,9 @@
 abstract class Piece {
   /// The ordered list of indexes identifying each way this piece can split.
   ///
-<<<<<<< HEAD
-  /// Each piece determines what each integer value in the list represents. The
-  /// list returned by this function should be sorted so that earlier states in
-  /// the list compare less than later states.
-=======
   /// Each piece determines what each value in the list represents. The list
   /// returned by this function should be sorted so that earlier states in the
   /// list compare less than later states.
->>>>>>> 35a26b25
   ///
   /// In addition to the values returned here, each piece should implicitly
   /// support a [State.initial] which is the least split form the piece allows.
