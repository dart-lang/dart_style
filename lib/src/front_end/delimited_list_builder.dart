// Copyright (c) 2023, the Dart project authors.  Please see the AUTHORS file
// for details. All rights reserved. Use of this source code is governed by a
// BSD-style license that can be found in the LICENSE file.
import 'package:analyzer/dart/ast/ast.dart';
import 'package:analyzer/dart/ast/token.dart';
import 'package:dart_style/src/front_end/comment_writer.dart';

import '../comment_type.dart';
import '../piece/list.dart';
import '../piece/piece.dart';
import 'piece_factory.dart';

/// Incrementally builds a [ListPiece], handling commas, comments, and
/// newlines that may appear before, between, or after its contents.
///
/// Users of this should call [leftBracket()] first, passing in the opening
/// delimiter token. Then call [add()] for each [AstNode] that is inside the
/// delimiters. The [rightBracket()] with the closing delimiter and finally
/// [build()] to get the resulting [ListPiece].
class DelimitedListBuilder {
  final PieceFactory _visitor;

  /// The opening bracket before the elements, if any.
  Piece? _leftBracket;

  /// The list of elements in the list.
  final List<ListElement> _elements = [];

  /// The element that should have a blank line preserved between them and the
  /// next piece.
  final Set<ListElement> _blanksAfter = {};

  /// The closing bracket after the elements, if any.
  Piece? _rightBracket;

  final ListStyle _style;

  /// The list of comments following the most recently written element before
  /// any comma following the element.
  CommentSequence _commentsBeforeComma = CommentSequence.empty;

  /// Creates a new [DelimitedListBuilder] for an argument list, collection
  /// literal, etc.
  DelimitedListBuilder(this._visitor, [this._style = const ListStyle()]);

  ListPiece build() =>
      ListPiece(_leftBracket, _elements, _blanksAfter, _rightBracket, _style);

  /// Adds the opening [bracket] to the built list.
  ///
  /// If [delimiter] is given, it is a second bracket occurring immediately
  /// after [bracket]. This is used for parameter lists where all parameters
  /// are optional or named, as in:
  ///
  /// ```
  /// function([parameter]);
  /// ```
  ///
  /// Here, [bracket] will be `(` and [delimiter] will be `[`.
  void leftBracket(Token bracket, {Token? delimiter}) {
    _visitor.token(bracket);
    _visitor.token(delimiter);
    _leftBracket = _visitor.writer.pop();
    _visitor.writer.split();
  }

  /// Adds the closing [bracket] to the built list along with any comments that
  /// precede it.
  ///
  /// If [delimiter] is given, it is a second bracket occurring immediately
  /// after [bracket]. This is used for parameter lists with optional or named
  /// parameters, like:
  ///
  /// ```
  /// function(mandatory, {named});
  /// ```
  ///
  /// Here, [bracket] will be `)` and [delimiter] will be `}`.
  void rightBracket(Token bracket, {Token? delimiter}) {
    // Handle comments after the last element.

    // Merge the comments before the delimiter (if there is one) and the
    // bracket. If there is a delimiter, this will move comments between it and
    // the bracket to before the delimiter, as in:
    //
    // ```
    // // Before:
    // f([parameter] /* comment */) {}
    //
    // // After:
    // f([parameter /* comment */]) {}
    // ```
    var commentsBefore = _visitor.takeCommentsBefore(bracket);
    if (delimiter != null) {
      commentsBefore =
          _visitor.takeCommentsBefore(delimiter).concatenate(commentsBefore);
    }
    _addComments(commentsBefore, hasElementAfter: false);

    _visitor.token(delimiter);
    _visitor.token(bracket);
    _rightBracket = _visitor.writer.pop();
  }

  /// Adds [piece] to the built list.
<<<<<<< HEAD
  ///
  /// Use this when the piece is composed of more than one [AstNode] or [Token]
  /// and [visit()] can't be used. When calling this, make sure to call
  /// [addCommentsBefore()] for the first token in the [piece].
  ///
  /// Assumes there is no comma after this piece.
  void add(Piece piece) {
    _elements.add(ListElement(piece));
    _commentsBeforeComma = CommentSequence.empty;
  }

  /// Writes any comments appearing before [token] to the list.
  void addCommentsBefore(Token token) {
    // Handle comments between the preceding element and this one.
    var commentsBeforeElement = _visitor.takeCommentsBefore(token);
    _addComments(commentsBeforeElement, hasElementAfter: true);
  }

  /// Adds [element] to the built list.
  ///
  /// Includes any comments that appear before element. Also includes the
  /// subsequent comma, if any, and any comments that precede the comma.
  void visit(AstNode element) {
    // Handle comments between the preceding element and this one.
=======
  ///
  /// Use this when the piece is composed of more than one [AstNode] or [Token]
  /// and [visit()] can't be used. When calling this, make sure to call
  /// [addCommentsBefore()] for the first token in the [piece].
  ///
  /// Assumes there is no comma after this piece.
  void add(Piece piece) {
    _elements.add(ListElement(piece));
    _commentsBeforeComma = CommentSequence.empty;
  }

  /// Writes any comments appearing before [token] to the list.
  void addCommentsBefore(Token token) {
    // Handle comments between the preceding element and this one.
    var commentsBeforeElement = _visitor.takeCommentsBefore(token);
    _addComments(commentsBeforeElement, hasElementAfter: true);
  }

  /// Adds [element] to the built list.
  void visit(AstNode element) {
    // Handle comments between the preceding element and this one.
>>>>>>> 32e54c54
    addCommentsBefore(element.beginToken);

    // Traverse the element itself.
    _visitor.visit(element);
    _visitor.writer.split();
    add(_visitor.writer.pop());

    var nextToken = element.endToken.next!;
    if (nextToken.lexeme == ',') {
      _commentsBeforeComma = _visitor.takeCommentsBefore(nextToken);
    }
  }

  /// Inserts an inner left delimiter between two elements.
  ///
  /// This is used for parameter lists when there are both mandatory and
  /// optional or named parameters to insert the `[` or `{`, respectively.
  ///
  /// This should not be used if [delimiter] appears before all elements. In
  /// that case, pass it to [leftBracket].
  void leftDelimiter(Token delimiter) {
    assert(_elements.isNotEmpty);

    // Preserve any comments before the delimiter. Treat them as occurring
    // before the previous element's comma. This means that:
    //
    // ```
    // function(p1, /* comment */ [p1]);
    // ```
    //
    // Will be formatted as:
    //
    // ```
    // function(p1 /* comment */, [p1]);
    // ```
    //
    // (In practice, it's such an unusual place for a comment that it doesn't
    // matter that much where it goes and this seems to be simple and
    // reasonable looking.)
    _commentsBeforeComma = _commentsBeforeComma
        .concatenate(_visitor.takeCommentsBefore(delimiter));

    // Attach the delimiter to the previous element.
    _elements.last = _elements.last.withDelimiter(delimiter.lexeme);
  }

  /// Adds [comments] to the list.
  ///
  /// If [hasElementAfter] is `true` then another element will be written after
  /// these comments. Otherwise, we are at the comments after the last element
  /// before the closing delimiter.
  void _addComments(CommentSequence comments, {required bool hasElementAfter}) {
    // Early out if there's nothing to do.
    if (_commentsBeforeComma.isEmpty && comments.isEmpty) return;

    // Figure out which comments are anchored to the preceding element, which
    // are freestanding, and which are attached to the next element.
    var (
      inline: inlineComments,
      hanging: hangingComments,
      separate: separateComments,
      leading: leadingComments
    ) = _splitCommaComments(comments, hasElementAfter: hasElementAfter);

    // Add any hanging inline block comments to the previous element before the
    // subsequent ",".
    for (var comment in inlineComments) {
      _visitor.writer.space();
      _visitor.writer.writeComment(comment, hanging: true);
    }

    // Add any remaining hanging line comments to the previous element after
    // the ",".
    if (hangingComments.isNotEmpty) {
      for (var comment in hangingComments) {
        _visitor.writer.space();
        _visitor.writer.writeComment(comment);
      }

      _elements.last = _elements.last.withComment(_visitor.writer.pop());
      _visitor.writer.split();
    }

    // Comments that are neither hanging nor leading are treated like their own
    // elements.
    for (var i = 0; i < separateComments.length; i++) {
      var comment = separateComments[i];
      if (separateComments.linesBefore(i) > 1 && _elements.isNotEmpty) {
        _blanksAfter.add(_elements.last);
      }

      _visitor.writer.writeComment(comment);
      _elements.add(ListElement.comment(_visitor.writer.pop()));
      _visitor.writer.split();
    }

    // Leading comments are written before the next element.
    for (var comment in leadingComments) {
      _visitor.writer.writeComment(comment);
      _visitor.writer.space();
    }
  }

  /// Given the comments that followed the previous element before its comma
  /// and [commentsBeforeElement], the comments before the element we are about
  /// to write (and after the preceding element's comma), splits them into to
  /// four comment sequences:
  ///
  /// * The inline block comments that should hang off the preceding element
  ///   before its comma.
  /// * The line comments that should hang off the end of the preceding element
  ///   after its comma.
  /// * The comments that should be formatted like separate elements.
  /// * The comments that should lead the beginning of the next element we are
  ///   about to write.
  ///
  /// For example:
  ///
  /// ```
  /// function(
  ///   argument /* inline */, // hanging
  ///   // separate
  ///   /* leading */ nextArgument
  /// );
  /// ```
  ///
  /// Calculating these takes into account whether there are newlines before or
  /// after the comments, and which side of the commas the comments appear on.
  ///
  /// If [hasElementAfter] is `true` then another element will be written after
  /// these comments. Otherwise, we are at the comments after the last element
  /// before the closing delimiter.
  ({
    CommentSequence inline,
    CommentSequence hanging,
    CommentSequence separate,
    CommentSequence leading
  }) _splitCommaComments(CommentSequence commentsBeforeElement,
      {required bool hasElementAfter}) {
    // If we're on the final comma after the last element, the comma isn't
    // meaningful because there can't be leading comments after it.
    if (!hasElementAfter) {
      _commentsBeforeComma =
          _commentsBeforeComma.concatenate(commentsBeforeElement);
      commentsBeforeElement = CommentSequence.empty;
    }

    // Edge case: A line comment on the same line as the preceding element
    // but after the comma is treated as hanging.
    if (commentsBeforeElement.isNotEmpty &&
        commentsBeforeElement[0].type == CommentType.line &&
        commentsBeforeElement.linesBefore(0) == 0) {
      var (hanging, remaining) = commentsBeforeElement.splitAt(1);
      _commentsBeforeComma = _commentsBeforeComma.concatenate(hanging);
      commentsBeforeElement = remaining;
    }

    // Inline block comments before the `,` stay with the preceding element, as
    // in:
    //
    // ```
    // function(
    //   argument /* hanging */ /* comment */,
    //   argument,
    // );
    // ```
    var inlineCommentCount = 0;
    if (_elements.isNotEmpty) {
      while (inlineCommentCount < _commentsBeforeComma.length) {
        // Once we hit a single non-inline comment, the rest won't be either.
        if (!_commentsBeforeComma.isHanging(inlineCommentCount) ||
            _commentsBeforeComma[inlineCommentCount].type !=
                CommentType.inlineBlock) {
          break;
        }

        inlineCommentCount++;
      }
    }

    var (inlineComments, remainingCommentsBeforeComma) =
        _commentsBeforeComma.splitAt(inlineCommentCount);

    var hangingCommentCount = 0;
    if (_elements.isNotEmpty) {
      while (hangingCommentCount < remainingCommentsBeforeComma.length) {
        // Once we hit a single non-hanging comment, the rest won't be either.
        if (!remainingCommentsBeforeComma.isHanging(hangingCommentCount)) break;

        hangingCommentCount++;
      }
    }

    var (hangingComments, separateCommentsBeforeComma) =
        remainingCommentsBeforeComma.splitAt(hangingCommentCount);

    // Inline block comments on the same line as the next element lead at the
    // beginning of that line, as in:
    ///
    // ```
    // function(
    //   argument,
    //   /* leading */ /* comment */ argument,
    // );
    // ```
    var leadingCommentCount = 0;
    if (hasElementAfter && commentsBeforeElement.isNotEmpty) {
      while (leadingCommentCount < commentsBeforeElement.length) {
        // Count backwards from the end. Once we hit a non-leading comment, the
        // preceding ones aren't either.
        var commentIndex =
            commentsBeforeElement.length - leadingCommentCount - 1;
        if (!commentsBeforeElement.isLeading(commentIndex)) break;

        leadingCommentCount++;
      }
    }

    var (separateCommentsAfterComma, leadingComments) = commentsBeforeElement
        .splitAt(commentsBeforeElement.length - leadingCommentCount);

    // Comments that are neither hanging nor leading are formatted like
    // separate elements, as in:
    //
    // ```
    // function(
    //   argument,
    //   /* comment */
    //   argument,
    //   // another
    // );
    // ```
    var separateComments =
        separateCommentsBeforeComma.concatenate(separateCommentsAfterComma);

    return (
      inline: inlineComments,
      hanging: hangingComments,
      separate: separateComments,
      leading: leadingComments
    );
  }
}<|MERGE_RESOLUTION|>--- conflicted
+++ resolved
@@ -103,7 +103,6 @@
   }
 
   /// Adds [piece] to the built list.
-<<<<<<< HEAD
   ///
   /// Use this when the piece is composed of more than one [AstNode] or [Token]
   /// and [visit()] can't be used. When calling this, make sure to call
@@ -123,34 +122,8 @@
   }
 
   /// Adds [element] to the built list.
-  ///
-  /// Includes any comments that appear before element. Also includes the
-  /// subsequent comma, if any, and any comments that precede the comma.
   void visit(AstNode element) {
     // Handle comments between the preceding element and this one.
-=======
-  ///
-  /// Use this when the piece is composed of more than one [AstNode] or [Token]
-  /// and [visit()] can't be used. When calling this, make sure to call
-  /// [addCommentsBefore()] for the first token in the [piece].
-  ///
-  /// Assumes there is no comma after this piece.
-  void add(Piece piece) {
-    _elements.add(ListElement(piece));
-    _commentsBeforeComma = CommentSequence.empty;
-  }
-
-  /// Writes any comments appearing before [token] to the list.
-  void addCommentsBefore(Token token) {
-    // Handle comments between the preceding element and this one.
-    var commentsBeforeElement = _visitor.takeCommentsBefore(token);
-    _addComments(commentsBeforeElement, hasElementAfter: true);
-  }
-
-  /// Adds [element] to the built list.
-  void visit(AstNode element) {
-    // Handle comments between the preceding element and this one.
->>>>>>> 32e54c54
     addCommentsBefore(element.beginToken);
 
     // Traverse the element itself.
