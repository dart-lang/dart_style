--- conflicted
+++ resolved
@@ -698,63 +698,9 @@
       b.token(node.forKeyword);
     });
 
-<<<<<<< HEAD
     var forPartsPiece = createForLoopParts(
         node.leftParenthesis, node.forLoopParts, node.rightParenthesis);
     var body = nodePiece(node.body);
-=======
-    Piece forPartsPiece;
-    switch (node.forLoopParts) {
-      // Edge case: A totally empty for loop is formatted just as `(;;)` with
-      // no splits or spaces anywhere.
-      case ForPartsWithExpression(
-                initialization: null,
-                leftSeparator: Token(precedingComments: null),
-                condition: null,
-                rightSeparator: Token(precedingComments: null),
-                updaters: NodeList(isEmpty: true),
-              ) &&
-              var forParts
-          when node.rightParenthesis.precedingComments == null:
-        forPartsPiece = buildPiece((b) {
-          b.token(node.leftParenthesis);
-          b.token(forParts.leftSeparator);
-          b.token(forParts.rightSeparator);
-          b.token(node.rightParenthesis);
-        });
-
-      case ForParts forParts &&
-            ForPartsWithDeclarations(variables: AstNode? initializer):
-      case ForParts forParts &&
-            ForPartsWithExpression(initialization: AstNode? initializer):
-        // In a C-style for loop, treat the for loop parts like an argument list
-        // where each clause is a separate argument. This means that when they
-        // split, they split like:
-        //
-        //     for (
-        //       initializerClause;
-        //       conditionClause;
-        //       incrementClause
-        //     ) {
-        //       body;
-        //     }
-        var partsList =
-            DelimitedListBuilder(this, const ListStyle(commas: Commas.none));
-        partsList.leftBracket(node.leftParenthesis);
-
-        // The initializer clause.
-        if (initializer != null) {
-          partsList.addCommentsBefore(initializer.beginToken);
-          partsList.add(buildPiece((b) {
-            b.visit(initializer);
-            b.token(forParts.leftSeparator);
-          }));
-        } else {
-          // No initializer, so look at the comments before `;`.
-          partsList.addCommentsBefore(forParts.leftSeparator);
-          partsList.add(tokenPiece(forParts.leftSeparator));
-        }
->>>>>>> 1ad10d24
 
     var forPiece = ForPiece(forKeyword, forPartsPiece, body,
         hasBlockBody: node.body.isSpreadCollection);
@@ -765,36 +711,8 @@
       forPiece.pin(State.split);
     }
 
-<<<<<<< HEAD
     return forPiece;
   }
-=======
-        partsList.rightBracket(node.rightParenthesis);
-        forPartsPiece = partsList.build();
-
-      case ForPartsWithPattern():
-        throw UnimplementedError();
-
-      case ForEachParts forEachParts &&
-            ForEachPartsWithDeclaration(loopVariable: AstNode variable):
-      case ForEachParts forEachParts &&
-            ForEachPartsWithIdentifier(identifier: AstNode variable):
-        // If a for-in loop, treat the for parts like an assignment, so they
-        // split like:
-        //
-        //     for (var variable in [
-        //       initializer,
-        //     ]) {
-        //       body;
-        //     }
-        forPartsPiece = buildPiece((b) {
-          b.token(node.leftParenthesis);
-          b.add(createAssignment(
-              variable, forEachParts.inKeyword, forEachParts.iterable,
-              splitBeforeOperator: true));
-          b.token(node.rightParenthesis);
-        });
->>>>>>> 1ad10d24
 
   @override
   Piece visitForStatement(ForStatement node) {
@@ -1428,12 +1346,6 @@
 
   @override
   Piece visitPostfixExpression(PostfixExpression node) {
-<<<<<<< HEAD
-    // TODO(tall): This is implemented just so that tests of other language
-    // features (like for loops) that incidentally contain postfix expressions
-    // (like `i++`) can pass. The tests still need to be migrated.
-=======
->>>>>>> 1ad10d24
     return buildPiece((b) {
       b.visit(node.operand);
       b.token(node.operator);
