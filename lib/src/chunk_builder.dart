--- conflicted
+++ resolved
@@ -949,18 +949,11 @@
     return true;
   }
 
-<<<<<<< HEAD
-  /// For each non-hardened rule, find the range of chunks that share it. We
-  /// must ensure that those chunks are all split together so that they don't
-  /// try to pick different values for the same rule.
-  ///
-=======
   /// For each non-hardened rule, find the range of chunks that share it.
   ///
   /// We must ensure that those chunks are all split together so that they
   /// don't try to pick different values for the same rule.
   ///
->>>>>>> c9e51918
   /// Returns a list of `[low, high]` ranges.
   ///
   /// Very few rules actually allow a hard split in between chunks sharing that
