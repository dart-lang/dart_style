The formatter is tested similar to a compiler where most of the test
functionality is "end-to-end" tests that validate that a given input produces
an expected output.

## Formatting file format

The actual formatting logic live in test data files ending in ".unit" or
".stmt". The ".unit" extension is for tests whose input should be parsed as an
entire Dart compilation unit (roughly library or part file). The ".stmt" files
parse each expectation as a statement.

These test files have a custom diff-like format:

```
40 columns                              |
>>> (indent 4) arithmetic operators
var a=1+2/(3*-b~/4);
<<<
    var a = 1 + 2 / (3 * -b ~/ 4);
```

If the first line contains a `|`, then it indicates the page width that all
tests in this file should be formatted using. All other text on that line are
ignored. This is mainly used so that tests can test line wrapping behavior
without having to create long code to force things to wrap.

The `>>>` line begins a test. It may have comment text afterwards describing the
test. If the line contains `(indent <n>)` for some `n`, then formatter is told
to run with that level of indentation. This is mainly for regression tests where
the erroneous code appeared deeply nested inside some class or function and the
test wants to reproduce that same surrounding indentation.

Lines after the `>>>` line are the input code to be formatted.

The `<<<` ends the input and begins the expected formatted result. The end of
the file or the next `>>>` marks the end of the expected output.

For each pair of input and expected output, the test runner creates a separate
test. It runs the input code through the formatter and validates that the
resulting code matches the expectation.

Lines starting with `###` are treated as comments and are ignored.

## Test directories

These expectation files are organized in subdirectories of `test/`. The
formatter currently supports to separate formatting styles. Eventually support
for the older "short" style will be removed.

The older short style tests are organized like:

```
comments/     - Test comment handling.
fixes/        - Test `--fix`.
regression/   - Regression tests. File names correspond to issues.
selections/   - Test how the formatter preserves selection information.
splitting/    - Test line splitting behavior.
whitespace/   - Test whitespace insertion and removal.
```

These tests are all run by `short_format_test.dart`.

The newer tall style tests are:

```
<<<<<<< HEAD
expression/   - Test formatting expressions.
invocation/   - Test formatting function and member invocations.
member/       - Test formatting class/enum/extension/mixin member declarations.
selection/    - Test how the formatter preserves selection information.
statement/    - Test formatting statements.
top_level/    - Test formatting top-level declarations and directives.
type/         - Test formatting type annotations.
=======
declaration/  - Typedef, class, enum, and extension declarations.
expression/   - Expressions.
invocation/   - Function and member invocations.
member/       - Constructor, method, field, getter, and setter declarations.
selection/    - Test preserving selection information.
statement/    - Statements.
top_level/    - Top-level directives.
type/         - Type annotations.
variable/     - Top-level and local variable declarations.
>>>>>>> 6eb25b55
```

These tests are all run by `tall_format_test.dart`.

The directory naming is a little muddled right now, but the idea is that once
the short style is no longer supported and can be removed, the remaining test
directories will make sense.<|MERGE_RESOLUTION|>--- conflicted
+++ resolved
@@ -63,15 +63,6 @@
 The newer tall style tests are:
 
 ```
-<<<<<<< HEAD
-expression/   - Test formatting expressions.
-invocation/   - Test formatting function and member invocations.
-member/       - Test formatting class/enum/extension/mixin member declarations.
-selection/    - Test how the formatter preserves selection information.
-statement/    - Test formatting statements.
-top_level/    - Test formatting top-level declarations and directives.
-type/         - Test formatting type annotations.
-=======
 declaration/  - Typedef, class, enum, and extension declarations.
 expression/   - Expressions.
 invocation/   - Function and member invocations.
@@ -81,7 +72,6 @@
 top_level/    - Top-level directives.
 type/         - Type annotations.
 variable/     - Top-level and local variable declarations.
->>>>>>> 6eb25b55
 ```
 
 These tests are all run by `tall_format_test.dart`.
