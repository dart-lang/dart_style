--- conflicted
+++ resolved
@@ -3,15 +3,12 @@
 * Allow passing a language version to `DartFomatter()`. Formatted code will be
   parsed at that version. If omitted, defaults to the latest version. In a
   future release, this parameter will become required.
-<<<<<<< HEAD
 * Allow opting out of formatting for a region of code using `// dart format off`
   and `// dart format on` comments. Note: This only works using the new tall
   style and requires passing the `--enable-experiment=tall-style` experiment
   flag (#361).
-=======
 * Preserve type parameters on old-style function-typed formals that also use
   `this.` or `super.` (#1321).
->>>>>>> 8c0e44e0
 * Remove temporary work around for analyzer 6.2.0 from dart_style 2.3.6.
 * Require `package:analyzer` `>=6.5.0 <7.0.0`.
 
