--- conflicted
+++ resolved
@@ -105,11 +105,8 @@
 /* comment */);
 <<<
 someVeryLongFunctionName(
-<<<<<<< HEAD
   argumentName: true /* comment */
 );
-=======
-    argumentName: true /* comment */);
 >>> in delimited pattern in pattern assignment
 (x,// c
 y) = o;
@@ -123,5 +120,4 @@
 y) = o;
 <<<
 (x && // c
-    y) = o;
->>>>>>> 156f5c8c
+    y) = o;