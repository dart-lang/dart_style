--- conflicted
+++ resolved
@@ -181,30 +181,8 @@
       debug.log(debug.pieceTree(rootPiece));
     }
 
-<<<<<<< HEAD
-=======
-    Profile.begin('PieceWriter.finish() traverse and pin');
-
-    // See if it's possible to eagerly pin any of the pieces based just on the
-    // length and newlines in their children. This is faster, especially for
-    // larger outermost pieces, then relying on the solver to determine their
-    // state.
-    void traverse(Piece piece) {
-      piece.forEachChild(traverse);
-
-      if (piece.fixedStateForPageWidth(_formatter.pageWidth - _formatter.indent)
-          case var state?) {
-        piece.pin(state);
-      }
-    }
-
-    traverse(rootPiece);
-
-    Profile.end('PieceWriter.finish() traverse and pin');
-
     Profile.begin('PieceWriter.finish() format piece tree');
 
->>>>>>> bf9a269d
     var cache = SolutionCache();
     var formatter = Solver(cache,
         pageWidth: _formatter.pageWidth, leadingIndent: _formatter.indent);
