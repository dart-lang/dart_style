name: dart_style
# Note: See tool/grind.dart for how to bump the version.
<<<<<<< HEAD
version: 1.3.2
=======
version: 1.3.2-dev
>>>>>>> f3664b83
author: Dart Team <misc@dartlang.org>
description: >-
  Opinionated, automatic Dart source code formatter.
  Provides an API and a CLI tool.
homepage: https://github.com/dart-lang/dart_style

environment:
  sdk: '>=2.3.0 <3.0.0'

dependencies:
  analyzer: ^0.38.3
  args: ^1.0.0
  path: ^1.0.0
  source_span: ^1.4.0

dev_dependencies:
  grinder: ^0.8.0
  js: ^0.6.0
  node_preamble: ^1.0.0
  pedantic: ^1.0.0
  pub_semver: ^1.2.3
  test: ^1.6.0
  test_descriptor: ^1.0.0
  test_process: ^1.0.0
  yaml: ^2.0.0

executables:
  dartfmt: format
  dartformat: format # Allow the old name for compatibility.<|MERGE_RESOLUTION|>--- conflicted
+++ resolved
@@ -1,10 +1,6 @@
 name: dart_style
 # Note: See tool/grind.dart for how to bump the version.
-<<<<<<< HEAD
 version: 1.3.2
-=======
-version: 1.3.2-dev
->>>>>>> f3664b83
 author: Dart Team <misc@dartlang.org>
 description: >-
   Opinionated, automatic Dart source code formatter.
