--- conflicted
+++ resolved
@@ -241,16 +241,10 @@
 function(@Annotation @VeryLongMetadataAnnotation longParameter) {}
 <<<
 function(
-<<<<<<< HEAD
   @Annotation
   @VeryLongMetadataAnnotation
   longParameter
 ) {}
-=======
-    @Annotation
-    @VeryLongMetadataAnnotation
-    longParameter) {}
->>>>>>> 156f5c8c
 >>> unsplit with trailing commas
 function(@Annotation longParameter,@Annotation @Other longParameter2,) {}
 <<<
@@ -273,33 +267,20 @@
 <<<
 class A {
   function(
-<<<<<<< HEAD
     @Annotation
     @VeryLongMetadataAnnotation
     covariant longParameter
   ) {}
-=======
-      @Annotation
-      @VeryLongMetadataAnnotation
-      covariant longParameter) {}
->>>>>>> 156f5c8c
 }
 >>> keep "required" with parameter
 class A { function({@Annotation @VeryLongMetadataAnnotation required longParameter}) {} }
 <<<
 class A {
-<<<<<<< HEAD
   function({
     @Annotation
     @VeryLongMetadataAnnotation
     required longParameter
   }) {}
-=======
-  function(
-      {@Annotation
-      @VeryLongMetadataAnnotation
-      required longParameter}) {}
->>>>>>> 156f5c8c
 }
 >>> metadata on function typedef
 @foo typedef Fn = Function();
