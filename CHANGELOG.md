--- conflicted
+++ resolved
@@ -1,11 +1,8 @@
 ## 3.0.2-wip
 
-<<<<<<< HEAD
+* Add tests for digit separators.
 * Don't add a trailing comma in lists that don't allow it, even when there is
   a trailing comment (#1639).
-=======
-* Add tests for digit separators.
->>>>>>> cea5a1a3
 
 ## 3.0.1
 
