// Copyright (c) 2023, the Dart project authors.  Please see the AUTHORS file
// for details. All rights reserved. Use of this source code is governed by a
// BSD-style license that can be found in the LICENSE file.
import 'package:analyzer/dart/ast/ast.dart';
import 'package:analyzer/dart/ast/token.dart';

import '../ast_extensions.dart';
import '../piece/adjacent.dart';
import '../piece/assign.dart';
import '../piece/block.dart';
import '../piece/clause.dart';
import '../piece/function.dart';
import '../piece/if.dart';
import '../piece/infix.dart';
import '../piece/list.dart';
import '../piece/piece.dart';
import '../piece/postfix.dart';
import '../piece/type.dart';
import 'ast_node_visitor.dart';
import 'comment_writer.dart';
import 'delimited_list_builder.dart';
import 'piece_writer.dart';
import 'sequence_builder.dart';

/// Record type for a destructured binary operator-like syntactic construct.
typedef BinaryOperation = (AstNode left, Token operator, AstNode right);

/// Utility methods for creating pieces that share formatting logic across
/// multiple parts of the language.
///
/// Many AST nodes are structurally similar and receive similar formatting. For
/// example, imports and exports are mostly the same, with exports a subset of
/// imports. Likewise, assert statements are formatted like function calls and
/// argument lists.
///
/// This mixin defines functions that represent a general construct that is
/// formatted a certain way. The function builds up an appropriate set of
/// [Piece]s given the various AST subcomponents passed in as parameters. The
/// main [AstNodeVisitor] class then calls those for all of the AST nodes that
/// should receive that similar formatting.
///
/// These are all void functions because they generally push their result into
/// the [PieceWriter].
///
/// Naming these functions can be hard. For example, there isn't an obvious
/// word for "import or export directive" or "named thing with argument list".
/// To avoid that, we pick one concrete construct formatted by the function,
/// usually the most common, and name it after that, as in [createImport()].
mixin PieceFactory implements CommentWriter {
  void visit(AstNode? node, {void Function()? before, void Function()? after});

  /// Creates a [ListPiece] for an argument list.
  void createArgumentList(
      Token leftBracket, Iterable<AstNode> elements, Token rightBracket) {
    return createList(
        leftBracket: leftBracket,
        elements,
        rightBracket: rightBracket,
        style: const ListStyle(allowBlockElement: true));
  }

  /// Creates a [BlockPiece] for a given bracket-delimited block or declaration
  /// body.
  ///
  /// If [forceSplit] is `true`, then the block will split even if empty. This
  /// is used, for example, with empty blocks in `if` statements followed by
  /// `else` clauses:
  ///
  /// ```
  /// if (condition) {
  /// } else {}
  /// ```
  void createBody(Token leftBracket, List<AstNode> contents, Token rightBracket,
      {bool forceSplit = false}) {
    token(leftBracket);
    var leftBracketPiece = pieces.split();

    var sequence = SequenceBuilder(this);
    for (var node in contents) {
      sequence.visit(node);

      // If the node has a non-empty braced body, then require a blank line
      // between it and the next node.
      if (node.hasNonEmptyBody) sequence.addBlank();
    }

    // Place any comments before the "}" inside the block.
    sequence.addCommentsBefore(rightBracket);

    token(rightBracket);
    var rightBracketPiece = pieces.take();

    pieces.give(BlockPiece(
        leftBracketPiece, sequence.build(), rightBracketPiece,
        alwaysSplit: forceSplit || contents.isNotEmpty));
  }

  /// Creates a [BlockPiece] for a given [Block].
  ///
  /// If [forceSplit] is `true`, then the block will split even if empty. This
  /// is used, for example, with empty blocks in `if` statements followed by
  /// `else` clauses:
  ///
  /// ```
  /// if (condition) {
  /// } else {}
  /// ```
  void createBlock(Block block, {bool forceSplit = false}) {
    createBody(block.leftBracket, block.statements, block.rightBracket,
        forceSplit: forceSplit);
  }

  /// Creates a piece for a `break` or `continue` statement.
  void createBreak(Token keyword, SimpleIdentifier? label, Token semicolon) {
    token(keyword);
    if (label != null) {
      space();
      visit(label);
    }
    token(semicolon);
  }

  /// Creates a [ListPiece] for a collection literal.
  void createCollection(Token? constKeyword, Token leftBracket,
      List<AstNode> elements, Token rightBracket,
      {TypeArgumentList? typeArguments, ListStyle style = const ListStyle()}) {
    modifier(constKeyword);
    visit(typeArguments);

    // TODO(tall): Support a line comment inside a collection literal as a
    // signal to preserve internal newlines. So if you have:
    //
    // ```
    // var list = [
    //   1, 2, 3, // comment
    //   4, 5, 6,
    // ];
    // ```
    //
    // The formatter will preserve the newline after element 3 and the lack of
    // them after the other elements.

    createList(
      leftBracket: leftBracket,
      elements,
      rightBracket: rightBracket,
      style: style,
    );
  }

  /// Visits the leading keyword and parenthesized expression at the beginning
  /// of an `if`, `while`, or `switch` expression or statement.
  void startControlFlow(Token keyword, Token leftParenthesis, Expression value,
      Token rightParenthesis) {
    // Attach the keyword to the `(`.
    token(keyword);
    space();
    token(leftParenthesis);
    visit(value);
    token(rightParenthesis);
  }

  /// Creates metadata annotations for a directive.
  ///
  /// Always forces the annotations to be on a previous line.
  void createDirectiveMetadata(Directive directive) {
    // TODO(tall): Implement. See SourceVisitor._visitDirectiveMetadata().
    if (directive.metadata.isNotEmpty) throw UnimplementedError();
  }

  /// Creates a dotted or qualified identifier.
  void createDotted(NodeList<SimpleIdentifier> components) {
    for (var component in components) {
      // Write the preceding ".".
      if (component != components.first) {
        token(component.beginToken.previous);
      }

      visit(component);
    }
  }

  /// Creates a function, method, getter, or setter declaration.
  ///
  /// If [modifierKeyword] is given, it should be the `static` or `abstract`
  /// modifier on a method declaration. If [operatorKeyword] is given, it
  /// should be the `operator` keyword on an operator declaration. If
  /// [propertyKeyword] is given, it should be the `get` or `set` keyword on a
  /// getter or setter declaration.
  void createFunction(
      {Token? externalKeyword,
      Token? modifierKeyword,
      AstNode? returnType,
      Token? operatorKeyword,
      Token? propertyKeyword,
      required Token name,
      TypeParameterList? typeParameters,
      FormalParameterList? parameters,
      required FunctionBody body}) {
    modifier(externalKeyword);
    modifier(modifierKeyword);

    Piece? returnTypePiece;
    if (returnType != null) {
      visit(returnType);
      returnTypePiece = pieces.split();
    }

    modifier(operatorKeyword);
    modifier(propertyKeyword);
    token(name);

    finishFunction(returnTypePiece, typeParameters, parameters, body);
  }

  /// Creates a function type or function-typed formal.
  void createFunctionType(
      TypeAnnotation? returnType,
      Token? functionKeywordOrName,
      TypeParameterList? typeParameters,
      FormalParameterList parameters,
      Token? question) {
    Piece? returnTypePiece;
    if (returnType != null) {
      visit(returnType);
      returnTypePiece = pieces.split();
    }

    token(functionKeywordOrName);
    visit(typeParameters);
    visit(parameters);
    token(question);
    var parametersPiece = pieces.take();

    pieces.give(FunctionPiece(returnTypePiece, parametersPiece));
  }

  // TODO(tall): Generalize this to work with if elements too.
  /// Creates a piece for a chain of if-else-if... statements.
  void createIf(IfStatement ifStatement) {
    var piece = IfPiece();

    // Recurses through the else branches to flatten them into a linear if-else
    // chain handled by a single [IfPiece].
    void traverse(IfStatement node) {
      startControlFlow(node.ifKeyword, node.leftParenthesis, node.expression,
          node.rightParenthesis);
      var condition = pieces.split();

      // Edge case: When the then branch is a block and there is an else clause
      // after it, we want to force the block to split even if empty, like:
      //
      // ```
      // if (condition) {
      // } else {
      //   body;
      // }
      // ```
      if (node.thenStatement case Block thenBlock
          when node.elseStatement != null) {
        createBlock(thenBlock, forceSplit: true);
      } else {
        visit(node.thenStatement);
      }

      var thenStatement = pieces.split();
      piece.add(condition, thenStatement, isBlock: node.thenStatement is Block);

      switch (node.elseStatement) {
        case IfStatement elseIf:
          // Hit an else-if, so flatten it into the chain with the `else`
          // becoming part of the next section's header.
          token(node.elseKeyword);
          space();
          traverse(elseIf);

        case var elseStatement?:
          // Any other kind of else body ends the chain, with the header for
          // the last section just being the `else` keyword.
          token(node.elseKeyword);
          var header = pieces.split();

          visit(elseStatement);
          var statement = pieces.take();
          piece.add(header, statement, isBlock: elseStatement is Block);
      }
    }

    traverse(ifStatement);

    pieces.give(piece);
  }

  /// Creates an [ImportPiece] for an import or export directive.
  void createImport(NamespaceDirective directive, Token keyword,
      {Token? deferredKeyword, Token? asKeyword, SimpleIdentifier? prefix}) {
    createDirectiveMetadata(directive);
    token(keyword);
    space();
    visit(directive.uri);
    var importPieces = [pieces.take()];

    if (directive.configurations.isNotEmpty) {
      var configurations = <Piece>[];
      for (var configuration in directive.configurations) {
        pieces.split();
        visit(configuration);
        configurations.add(pieces.take());
      }

      importPieces.add(PostfixPiece(configurations));
    }

    if (asKeyword != null) {
      pieces.split();
      token(deferredKeyword, after: space);
      token(asKeyword);
      space();
      visit(prefix);
      importPieces.add(PostfixPiece([pieces.take()]));
    }

    if (directive.combinators.isNotEmpty) {
      var combinators = <ClausePiece>[];
      for (var combinatorNode in directive.combinators) {
        pieces.split();
        token(combinatorNode.keyword);
        var combinatorKeyword = pieces.split();

        switch (combinatorNode) {
          case HideCombinator(hiddenNames: var names):
          case ShowCombinator(shownNames: var names):
            var parts = <Piece>[];
            for (var name in names) {
              pieces.split();
              token(name.token);
              commaAfter(name);
              parts.add(pieces.take());
            }

            var combinator = ClausePiece(combinatorKeyword, parts);
            combinators.add(combinator);
          default:
            throw StateError('Unknown combinator type $combinatorNode.');
        }
      }

      importPieces.add(ClausesPiece(combinators));
    }

    token(directive.semicolon);

    pieces.give(AdjacentPiece(importPieces));
  }

  /// Creates a single infix operation.
  ///
  /// If [hanging] is `true` then the operator goes at the end of the first
  /// line, like `+`. Otherwise, it goes at the beginning of the second, like
  /// `as`.
  ///
  /// The [operator2] parameter may be passed if the "operator" is actually two
  /// separate tokens, as in `foo is! Bar`.
  void createInfix(AstNode left, Token operator, AstNode right,
      {bool hanging = false, Token? operator2}) {
    var operands = <Piece>[];

    visit(left);

    if (hanging) {
      space();
      token(operator);
      token(operator2);
      operands.add(pieces.split());
    } else {
      operands.add(pieces.split());
      token(operator);
      token(operator2);
      space();
    }

    visit(right);
    operands.add(pieces.take());
    pieces.give(InfixPiece(operands));
  }

  /// Creates a chained infix operation: a binary operator expression, or
  /// binary pattern.
  ///
  /// In a tree of binary AST nodes, all operators at the same precedence are
  /// treated as a single chain of operators that either all split or none do.
  /// Operands within those (which may themselves be chains of higher
  /// precedence binary operators) are then formatted independently.
  ///
  /// [T] is the type of node being visited and [destructure] is a callback
  /// that takes one of those and yields the operands and operator. We need
  /// this since there's no interface shared by the various binary operator
  /// AST nodes.
  ///
  /// If [precedence] is given, then this only flattens binary nodes with that
  /// same precedence.
  void createInfixChain<T extends AstNode>(
      T node, BinaryOperation Function(T node) destructure,
      {int? precedence}) {
    var operands = <Piece>[];

    void traverse(AstNode e) {
      // If the node is one if our infix operators, then recurse into the
      // operands.
      if (e is T) {
        var (left, operator, right) = destructure(e);
        if (precedence == null || operator.type.precedence == precedence) {
          traverse(left);
          space();
          token(operator);
          pieces.split();
          traverse(right);
          return;
        }
      }

      // Otherwise, just write the node itself.
      visit(e);
      operands.add(pieces.take());
    }

    traverse(node);

    pieces.give(InfixPiece(operands));
  }

  /// Creates a [ListPiece] for the given bracket-delimited set of elements.
  void createList(Iterable<AstNode> elements,
      {Token? leftBracket,
      Token? rightBracket,
      ListStyle style = const ListStyle()}) {
    var builder = DelimitedListBuilder(this, style);
    if (leftBracket != null) builder.leftBracket(leftBracket);
    elements.forEach(builder.visit);
    if (rightBracket != null) builder.rightBracket(rightBracket);
    pieces.give(builder.build());
  }

<<<<<<< HEAD
=======
  /// Visits the `switch (expr)` part of a switch statement or expression.
  void createSwitchValue(Token switchKeyword, Token leftParenthesis,
      Expression value, Token rightParenthesis) {
    // Attach the `switch ` as part of the `(`.
    token(switchKeyword);
    space();

    createList(
        leftBracket: leftParenthesis,
        [value],
        rightBracket: rightParenthesis,
        style: const ListStyle(
            commas: Commas.none, splitCost: 2, allowBlockElement: true));
  }

>>>>>>> 967d15e7
  /// Creates a class, enum, extension, mixin, or mixin application class
  /// declaration.
  ///
  /// For all but a mixin application class, [body] should a record containing
  /// the bracket delimiters and the list of member declarations for the type's
  /// body.
  ///
  /// For mixin application classes, [body] is `null` and instead [equals],
  /// [superclass], and [semicolon] are provided.
  ///
  /// If the type is an extension, then [onType] is a record containing the
  /// `on` keyword and the on type.
  void createType(NodeList<Annotation> metadata, List<Token?> modifiers,
      Token keyword, Token? name,
      {TypeParameterList? typeParameters,
      Token? equals,
      NamedType? superclass,
      ExtendsClause? extendsClause,
      OnClause? onClause,
      WithClause? withClause,
      ImplementsClause? implementsClause,
      NativeClause? nativeClause,
      (Token, TypeAnnotation)? onType,
      ({Token leftBracket, List<AstNode> members, Token rightBracket})? body,
      Token? semicolon}) {
    if (metadata.isNotEmpty) throw UnimplementedError('Type metadata.');

    modifiers.forEach(modifier);
    token(keyword);
    token(name, before: space);
    visit(typeParameters);

    // Mixin application classes have ` = Superclass` after the declaration
    // name.
    if (equals != null) {
      space();
      token(equals);
      space();
      visit(superclass);
    }

    var header = pieces.split();

    var clauses = <ClausePiece>[];

    void typeClause(Token keyword, List<AstNode> types) {
      token(keyword);
      var keywordPiece = pieces.split();

      var typePieces = <Piece>[];
      for (var type in types) {
        visit(type);
        commaAfter(type);
        typePieces.add(pieces.split());
      }

      clauses.add(ClausePiece(keywordPiece, typePieces));
    }

    if (extendsClause != null) {
      typeClause(extendsClause.extendsKeyword, [extendsClause.superclass]);
    }

    if (onClause != null) {
      typeClause(onClause.onKeyword, onClause.superclassConstraints);
    }

    if (withClause != null) {
      typeClause(withClause.withKeyword, withClause.mixinTypes);
    }

    if (implementsClause != null) {
      typeClause(
          implementsClause.implementsKeyword, implementsClause.interfaces);
    }

    if (onType case (var onKeyword, var onType)?) {
      typeClause(onKeyword, [onType]);
    }

    ClausesPiece? clausesPiece;
    if (clauses.isNotEmpty) {
      clausesPiece = ClausesPiece(clauses,
          allowLeadingClause: extendsClause != null || onClause != null);
    }

    visit(nativeClause);
    space();

    if (body != null) {
      createBody(body.leftBracket, body.members, body.rightBracket);
    } else {
      token(semicolon);
    }
    var bodyPiece = pieces.take();

    pieces.give(
        TypePiece(header, clausesPiece, bodyPiece, hasBody: body != null));
  }

  /// Creates a [ListPiece] for a type argument or type parameter list.
  void createTypeList(
      Token leftBracket, Iterable<AstNode> elements, Token rightBracket) {
    return createList(
        leftBracket: leftBracket,
        elements,
        rightBracket: rightBracket,
        style: const ListStyle(commas: Commas.nonTrailing, splitCost: 3));
  }

  /// Writes the parts of a formal parameter shared by all formal parameter
  /// types: metadata, `covariant`, etc.
  void startFormalParameter(FormalParameter parameter) {
    if (parameter.metadata.isNotEmpty) throw UnimplementedError();

    modifier(parameter.requiredKeyword);
    modifier(parameter.covariantKeyword);
  }

  /// Handles the `async`, `sync*`, or `async*` modifiers on a function body.
  void functionBodyModifiers(FunctionBody body) {
    // The `async` or `sync` keyword.
    token(body.keyword);
    token(body.star);
    if (body.keyword != null) space();
  }

  /// Creates a [Piece] with "assignment-like" splitting.
  ///
  /// This is used, obviously, for assignments and variable declarations to
  /// handle splitting after the `=`, but is also used in any context where an
  /// expression follows something that it "defines" or "initializes":
  ///
  /// * Assignment
  /// * Variable declaration
  /// * Constructor initializer
  /// * Expression (`=>`) function body
  /// * Named argument or named record field (`:`)
  /// * Map entry (`:`)
  /// * For-in loop iterator (`in`)
  ///
  /// This method assumes the code to the left of the operator has already
  /// been visited.
  ///
  /// If [splitBeforeOperator] is `true`, then puts [operator] at the beginning
  /// of the next line when it splits. Otherwise, puts the operator at the end
  /// of the preceding line.
  void finishAssignment(Token operator, Expression rightHandSide,
      {bool splitBeforeOperator = false}) {
    Piece target;
    if (splitBeforeOperator) {
      target = pieces.split();
      token(operator);
      space();
    } else {
      if (operator.type == TokenType.EQ) space();
      token(operator);
      target = pieces.split();
    }

    visit(rightHandSide);

    var initializer = pieces.take();
    pieces.give(AssignPiece(target, initializer,
        isValueDelimited: rightHandSide.canBlockSplit));
  }

  /// Finishes writing a named function declaration or anonymous function
  /// expression after the return type (if any) and name (if any) has been
  /// written.
  void finishFunction(Piece? returnType, TypeParameterList? typeParameters,
      FormalParameterList? parameters, FunctionBody body) {
    visit(typeParameters);
    visit(parameters);

    Piece parametersPiece;
    Piece? bodyPiece;
    if (body is EmptyFunctionBody) {
      // If the body is just `;`, then don't allow a space or split before the
      // semicolon by making it part of the parameters piece.
      token(body.semicolon);
      parametersPiece = pieces.split();
    } else {
      parametersPiece = pieces.split();
      visit(body);
      bodyPiece = pieces.take();
    }

    pieces.give(FunctionPiece(returnType, parametersPiece, bodyPiece));
  }

  /// Writes an optional modifier that precedes other code.
  void modifier(Token? keyword) {
    token(keyword, after: space);
  }

  /// Write a single space.
  void space() {
    pieces.writeSpace();
  }

  /// Emit [token], along with any comments and formatted whitespace that comes
  /// before it.
  ///
  /// Does nothing if [token] is `null`. If [before] is given, it will be
  /// executed before the token is outout. Likewise, [after] will be called
  /// after the token is output.
  void token(Token? token, {void Function()? before, void Function()? after}) {
    if (token == null) return;

    writeCommentsBefore(token);

    if (before != null) before();
    pieces.writeToken(token);
    if (after != null) after();
  }

  /// Writes a comma after [node], if there is one.
  void commaAfter(AstNode node, {bool trailing = false}) {
    var nextToken = node.endToken.next!;
    if (nextToken.lexeme == ',') {
      token(nextToken);
    } else if (trailing) {
      // If there isn't a comma there, it must be a place where a trailing
      // comma can appear, so synthesize it. During formatting, we will decide
      // whether to include it.
      pieces.writeText(',');
    }
  }
}<|MERGE_RESOLUTION|>--- conflicted
+++ resolved
@@ -441,24 +441,6 @@
     pieces.give(builder.build());
   }
 
-<<<<<<< HEAD
-=======
-  /// Visits the `switch (expr)` part of a switch statement or expression.
-  void createSwitchValue(Token switchKeyword, Token leftParenthesis,
-      Expression value, Token rightParenthesis) {
-    // Attach the `switch ` as part of the `(`.
-    token(switchKeyword);
-    space();
-
-    createList(
-        leftBracket: leftParenthesis,
-        [value],
-        rightBracket: rightParenthesis,
-        style: const ListStyle(
-            commas: Commas.none, splitCost: 2, allowBlockElement: true));
-  }
-
->>>>>>> 967d15e7
   /// Creates a class, enum, extension, mixin, or mixin application class
   /// declaration.
   ///
