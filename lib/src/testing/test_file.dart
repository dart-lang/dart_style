--- conflicted
+++ resolved
@@ -10,11 +10,7 @@
 import '../../dart_style.dart';
 
 final _indentPattern = RegExp(r'\(indent (\d+)\)');
-<<<<<<< HEAD
-=======
-final _fixPattern = RegExp(r'\(fix ([a-x-]+)\)');
 final _versionPattern = RegExp(r'\(version (\d+)\.(\d+)\)');
->>>>>>> 8afa44a0
 final _unicodeUnescapePattern = RegExp(r'×([0-9a-fA-F]{2,4})');
 final _unicodeEscapePattern = RegExp('[\x0a\x0c\x0d]');
 
@@ -103,8 +99,6 @@
         return '';
       });
 
-<<<<<<< HEAD
-=======
       // Let the test specify a language version to parse it at.
       var languageVersion = DartFormatter.latestLanguageVersion;
       description = description.replaceAllMapped(_versionPattern, (match) {
@@ -114,13 +108,6 @@
         return '';
       });
 
-      // Let the test specify fixes to apply.
-      description = description.replaceAllMapped(_fixPattern, (match) {
-        fixes.add(StyleFix.all.firstWhere((fix) => fix.name == match[1]));
-        return '';
-      });
-
->>>>>>> 8afa44a0
       var inputComments = readComments();
 
       var inputBuffer = StringBuffer();
@@ -158,11 +145,7 @@
           description.trim(),
           outputDescription.trim(),
           lineNumber,
-<<<<<<< HEAD
-=======
           languageVersion,
-          fixes,
->>>>>>> 8afa44a0
           leadingIndent,
           inputComments,
           outputComments));
@@ -214,23 +197,13 @@
   /// The 1-based index of the line where this test begins.
   final int line;
 
-<<<<<<< HEAD
-=======
   /// The language version the test code should be parsed at.
   final Version languageVersion;
 
-  /// The style fixes this test is applying.
-  final List<StyleFix> fixes;
-
->>>>>>> 8afa44a0
   /// The number of spaces of leading indentation that should be added to each
   /// line.
   final int leadingIndent;
 
-<<<<<<< HEAD
-  FormatTest(this.input, this.output, this.description, this.outputDescription,
-      this.line, this.leadingIndent, this.inputComments, this.outputComments);
-=======
   FormatTest(
       this.input,
       this.output,
@@ -238,11 +211,9 @@
       this.outputDescription,
       this.line,
       this.languageVersion,
-      this.fixes,
       this.leadingIndent,
       this.inputComments,
       this.outputComments);
->>>>>>> 8afa44a0
 
   /// The line and description of the test.
   String get label {
