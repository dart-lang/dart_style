--- conflicted
+++ resolved
@@ -14,15 +14,9 @@
 abstract class Piece {
   /// The ordered list of indexes identifying each way this piece can split.
   ///
-<<<<<<< HEAD
-  /// Each piece determines what each integer value in the list represents. The
-  /// list returned by this function should be sorted so that earlier states in
-  /// the list compare less than later states.
-=======
   /// Each piece determines what each value in the list represents. The list
   /// returned by this function should be sorted so that earlier states in the
   /// list compare less than later states.
->>>>>>> c1797024
   ///
   /// In addition to the values returned here, each piece should implicitly
   /// support a [State.initial] which is the least split form the piece allows.
@@ -102,11 +96,7 @@
 /// Each state identifies one way that a piece can be split into multiple lines.
 /// Each piece determines how its states are interpreted.
 class State implements Comparable<State> {
-<<<<<<< HEAD
   static const initial = State(0, cost: 0);
-=======
-  static const initial = State(0);
->>>>>>> c1797024
 
   /// The maximally split state a piece can be in.
   ///
@@ -116,14 +106,10 @@
 
   final int _value;
 
-<<<<<<< HEAD
   /// How much a solution is penalized when this state is chosen.
   final int cost;
 
   const State(this._value, {this.cost = 1});
-=======
-  const State(this._value);
->>>>>>> c1797024
 
   @override
   int compareTo(State other) => _value.compareTo(other._value);
