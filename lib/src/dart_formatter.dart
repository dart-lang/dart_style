// Copyright (c) 2014, the Dart project authors.  Please see the AUTHORS file
// for details. All rights reserved. Use of this source code is governed by a
// BSD-style license that can be found in the LICENSE file.
import 'dart:math' as math;

import 'package:analyzer/dart/analysis/features.dart';
import 'package:analyzer/dart/analysis/results.dart';
import 'package:analyzer/dart/analysis/utilities.dart';
import 'package:analyzer/dart/ast/ast.dart';
import 'package:analyzer/dart/ast/token.dart';
import 'package:analyzer/error/error.dart';
// ignore: implementation_imports
import 'package:analyzer/src/dart/scanner/scanner.dart';
// ignore: implementation_imports
import 'package:analyzer/src/string_source.dart';
import 'package:pub_semver/pub_semver.dart';

import 'constants.dart';
import 'exceptions.dart';
import 'front_end/ast_node_visitor.dart';
import 'source_code.dart';
import 'source_visitor.dart';
import 'string_compare.dart' as string_compare;
import 'style_fix.dart';

/// The in-progress "tall" formatting style is enabled by passing an experiment
/// flag with this name.
///
/// Note that this isn't a real Dart SDK experiment: Only the formatter supports
/// it. We use the [experimentFlags] API to pass this in so that support for it
/// can be removed in a later version without it being a breaking change to the
/// dart_style library API.
const _tallStyleExperimentFlag = 'tall-style';

/// Dart source code formatter.
class DartFormatter {
  /// The string that newlines should use.
  ///
  /// If not explicitly provided, this is inferred from the source text. If the
  /// first newline is `\r\n` (Windows), it will use that. Otherwise, it uses
  /// Unix-style line endings (`\n`).
  String? lineEnding;

  /// The number of characters allowed in a single line.
  final int pageWidth;

  /// The number of characters of indentation to prefix the output lines with.
  final int indent;

  final Set<StyleFix> fixes;

  /// Flags to enable experimental language features.
  ///
  /// See dart.dev/go/experiments for details.
  final List<String> experimentFlags;

  /// Creates a new formatter for Dart code.
  ///
  /// If [lineEnding] is given, that will be used for any newlines in the
  /// output. Otherwise, the line separator will be inferred from the line
  /// endings in the source file.
  ///
  /// If [indent] is given, that many levels of indentation will be prefixed
  /// before each resulting line in the output.
  ///
  /// While formatting, also applies any of the given [fixes].
  DartFormatter(
      {this.lineEnding,
      int? pageWidth,
      int? indent,
      Iterable<StyleFix>? fixes,
      List<String>? experimentFlags})
      : pageWidth = pageWidth ?? 80,
        indent = indent ?? 0,
        fixes = {...?fixes},
        experimentFlags = [...?experimentFlags];

  /// Formats the given [source] string containing an entire Dart compilation
  /// unit.
  ///
  /// If [uri] is given, it is a [String] or [Uri] used to identify the file
  /// being formatted in error messages.
  String format(String source, {uri}) {
    if (uri == null) {
      // Do nothing.
    } else if (uri is Uri) {
      uri = uri.toString();
    } else if (uri is String) {
      // Do nothing.
    } else {
      throw ArgumentError('uri must be `null`, a Uri, or a String.');
    }

    return formatSource(SourceCode(source, uri: uri, isCompilationUnit: true))
        .text;
  }

  /// Formats the given [source] string containing a single Dart statement.
  String formatStatement(String source) {
    return formatSource(SourceCode(source, isCompilationUnit: false)).text;
  }

  /// Formats the given [source].
  ///
  /// Returns a new [SourceCode] containing the formatted code and the resulting
  /// selection, if any.
  SourceCode formatSource(SourceCode source) {
    var inputOffset = 0;
    var text = source.text;
    var unitSourceCode = source;

    // If we're parsing a single statement, wrap the source in a fake function.
    if (!source.isCompilationUnit) {
      var prefix = 'void foo() { ';
      inputOffset = prefix.length;
      text = '$prefix$text }';
      unitSourceCode = SourceCode(
        text,
        uri: source.uri,
        isCompilationUnit: false,
        selectionStart: source.selectionStart != null
            ? source.selectionStart! + inputOffset
            : null,
        selectionLength: source.selectionLength,
      );
    }

    // Parse it.
    var parseResult = _parse(text, source.uri, patterns: true);

    // If we couldn't parse it with patterns enabled, it may be because of
    // one of the breaking syntax changes to switch cases. Try parsing it
    // again without patterns.
    if (parseResult.errors.isNotEmpty) {
      var withoutPatternsResult = _parse(text, source.uri, patterns: false);

      // If we succeeded this time, use this parse instead.
      if (withoutPatternsResult.errors.isEmpty) {
        parseResult = withoutPatternsResult;
      }
    }

    // Infer the line ending if not given one. Do it here since now we know
    // where the lines start.
    if (lineEnding == null) {
      // If the first newline is "\r\n", use that. Otherwise, use "\n".
      var lineStarts = parseResult.lineInfo.lineStarts;
      if (lineStarts.length > 1 &&
          lineStarts[1] >= 2 &&
          text[lineStarts[1] - 2] == '\r') {
        lineEnding = '\r\n';
      } else {
        lineEnding = '\n';
      }
    }

    // Throw if there are syntactic errors.
    var syntacticErrors = parseResult.errors.where((error) {
      return error.errorCode.type == ErrorType.SYNTACTIC_ERROR;
    }).toList();
    if (syntacticErrors.isNotEmpty) {
      throw FormatterException(syntacticErrors);
    }

    AstNode node;
    if (source.isCompilationUnit) {
      node = parseResult.unit;
    } else {
      var function = parseResult.unit.declarations[0] as FunctionDeclaration;
      var body = function.functionExpression.body as BlockFunctionBody;
      node = body.block.statements[0];

      // Make sure we consumed all of the source.
      var token = node.endToken.next!;
      if (token.type != TokenType.CLOSE_CURLY_BRACKET) {
        var stringSource = StringSource(text, source.uri);
        var error = AnalysisError.tmp(
            source: stringSource,
            offset: token.offset - inputOffset,
            length: math.max(token.length, 1),
            errorCode: ParserErrorCode.UNEXPECTED_TOKEN,
            arguments: [token.lexeme]);
        throw FormatterException([error]);
      }
    }

    // Format it.
    var lineInfo = parseResult.lineInfo;

    SourceCode output;
<<<<<<< HEAD
    if (experimentFlags.contains(_tallStyleExperimentFlag)) {
=======
    if (experimentFlags.contains(tallStyleExperimentFlag)) {
>>>>>>> 6b367711
      var visitor = AstNodeVisitor(this, lineInfo, unitSourceCode);
      output = visitor.run(node);
    } else {
      var visitor = SourceVisitor(this, lineInfo, unitSourceCode);
      output = visitor.run(node);
    }

    // Sanity check that only whitespace was changed if that's all we expect.
    if (fixes.isEmpty &&
        !string_compare.equalIgnoringWhitespace(source.text, output.text)) {
      throw UnexpectedOutputException(source.text, output.text);
    }

    return output;
  }

  /// Parse [source] from [uri].
  ///
  /// If [patterns] is `true`, the parse at the latest language version
  /// which supports patterns and treats switch cases as patterns. If `false`,
  /// then parses using an older language version where switch cases are
  /// constant expressions.
  ///
  // TODO(rnystrom): This is a pretty big hack. Up until now, every language
  // version was a strict syntactic superset of all previous versions. That let
  // the formatter parse every file at the latest language version without
  // having to detect each file's actual version, which requires digging around
  // in the file system for package configs and looking for "@dart" comments in
  // files. It also means the library API that parses arbitrary strings doesn't
  // have to worry about what version the code should be interpreted as.
  //
  // But with patterns, a small number of switch cases are no longer
  // syntactically valid. Breakage from this is very rare. Instead of adding
  // the machinery to detect language versions (which is likely to be slow and
  // brittle), we just try parsing everything with patterns enabled. When a
  // parse error occurs, we try parsing it again with pattern disabled. If that
  // happens to parse without error, then we use that result instead.
  ParseStringResult _parse(String source, String? uri,
      {required bool patterns}) {
    var version = patterns ? Version(3, 0, 0) : Version(2, 19, 0);

    // Don't pass the formatter's own experiment flag to the parser.
    var experiments = experimentFlags.toList();
<<<<<<< HEAD
    experiments.remove(_tallStyleExperimentFlag);
=======
    experiments.remove(tallStyleExperimentFlag);
>>>>>>> 6b367711

    var featureSet = FeatureSet.fromEnableFlags2(
        sdkLanguageVersion: version, flags: experiments);

    return parseString(
      content: source,
      featureSet: featureSet,
      path: uri,
      throwIfDiagnostics: false,
    );
  }
}<|MERGE_RESOLUTION|>--- conflicted
+++ resolved
@@ -188,11 +188,7 @@
     var lineInfo = parseResult.lineInfo;
 
     SourceCode output;
-<<<<<<< HEAD
-    if (experimentFlags.contains(_tallStyleExperimentFlag)) {
-=======
     if (experimentFlags.contains(tallStyleExperimentFlag)) {
->>>>>>> 6b367711
       var visitor = AstNodeVisitor(this, lineInfo, unitSourceCode);
       output = visitor.run(node);
     } else {
@@ -236,11 +232,7 @@
 
     // Don't pass the formatter's own experiment flag to the parser.
     var experiments = experimentFlags.toList();
-<<<<<<< HEAD
-    experiments.remove(_tallStyleExperimentFlag);
-=======
     experiments.remove(tallStyleExperimentFlag);
->>>>>>> 6b367711
 
     var featureSet = FeatureSet.fromEnableFlags2(
         sdkLanguageVersion: version, flags: experiments);
