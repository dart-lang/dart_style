--- conflicted
+++ resolved
@@ -1,11 +1,8 @@
 # 1.3.0
 
 * Add support for formatting extension methods (#830).
-<<<<<<< HEAD
 * Format `?` in types.
-=======
 * Format the `late` modifier.
->>>>>>> b8dbaeb8
 
 # 1.2.10
 
