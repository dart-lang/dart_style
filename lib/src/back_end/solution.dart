// Copyright (c) 2023, the Dart project authors.  Please see the AUTHORS file
// for details. All rights reserved. Use of this source code is governed by a
// BSD-style license that can be found in the LICENSE file.
import '../piece/piece.dart';
import 'code_writer.dart';

/// A possibly incomplete set of selected states for a set of pieces being
/// solved.
class PieceStateSet {
  // TODO(perf): Looking up and expanding the set of chunk states was a
  // performance bottleneck in the old line splitter. If that turns out to be
  // true here, then consider a faster representation for this list and the
  // subsequent map field.
  /// The in-order flattened list of all pieces being solved.
  ///
  /// This doesn't include pieces like text that have only a single value since
  /// there's nothing to solve for them.
  final List<Piece> _pieces;

  final Map<Piece, State> _pieceStates;

  /// Creates a new [PieceStateSet] with no pieces set to any state (which
  /// implicitly means they have state 0).
  PieceStateSet(this._pieces) : _pieceStates = {};

  PieceStateSet._(this._pieces, this._pieceStates);

  /// The state this solution selects for [piece].
<<<<<<< HEAD
  State pieceState(Piece piece) => _pieceStates[piece] ?? piece.defaultState;
=======
  ///
  /// If no state has been selected, defaults to the first state.
  State pieceState(Piece piece) => _pieceStates[piece] ?? piece.states.first;
>>>>>>> 15fef680

  /// Gets the first piece that doesn't have a state selected yet, or `null` if
  /// all pieces have selected states.
  Piece? firstUnsolved() {
    // TODO(perf): This may be slow. Could store the index at construction time.
    for (var piece in _pieces) {
      if (!_pieceStates.containsKey(piece)) {
        return piece;
      }
    }

    return null;
  }

  /// Creates a clone of this state with [piece] bound to [state].
  PieceStateSet cloneWith(Piece piece, State state) {
    return PieceStateSet._(_pieces, {..._pieceStates, piece: state});
  }

  @override
  String toString() {
    return _pieces.map((piece) {
      var state = _pieceStates[piece];
      var stateLabel = state == null ? '?' : '$state';
      return '$piece:$stateLabel';
    }).join(' ');
  }
}

/// A single possible line splitting solution.
///
/// Stores the states that each piece is set to and the resulting formatted
/// code and its cost.
class Solution implements Comparable<Solution> {
  /// The states the pieces have been set to in this solution.
  final PieceStateSet _state;

  /// The formatted code.
  final String text;

  /// The score resulting from the selected piece states.
  final Score score;

  factory Solution(Piece root, int pageWidth, PieceStateSet state) {
    var writer = CodeWriter(pageWidth, state);
    writer.format(root);
    var (text, score) = writer.finish();
    return Solution._(state, text, score);
  }

  Solution._(this._state, this.text, this.score);

  /// When called on a [Solution] with some unselected piece states, chooses a
  /// piece and yields further solutions for each state that piece can have.
  List<Solution> expand(Piece root, int pageWidth) {
    var piece = _state.firstUnsolved();
    if (piece == null) return const [];

<<<<<<< HEAD
    var states = [
      if (piece.pinnedState case var state?)
        state
      else ...[
        // All pieces support a default state.
        State.initial,
        ...piece.states,
      ]
    ];

    return [
      for (var state in states)
=======
    return [
      for (var state in piece.states)
>>>>>>> 15fef680
        Solution(root, pageWidth, _state.cloneWith(piece, state))
    ];
  }

  /// Compares two solutions where a more desirable solution comes first.
  ///
  /// For performance, we want to stop checking solutions as soon as we find
  /// the best one. Best means the fewest overflow characters and the lowest
  /// code.
  @override
  int compareTo(Solution other) {
    var scoreComparison = score.compareTo(other.score);
    if (scoreComparison != 0) return scoreComparison;

    // Should be solving the same set of pieces.
    assert(_state._pieces.length == other._state._pieces.length);

    // If all else is equal, prefer lower states in earlier pieces.
    // TODO(tall): This might not be needed once piece scoring is more
    // sophisticated.
    for (var i = 0; i < _state._pieces.length; i++) {
      var piece = _state._pieces[i];
      var thisState = _state.pieceState(piece);
      var otherState = other._state.pieceState(piece);
      if (thisState != otherState) return thisState.compareTo(otherState);
    }

    return 0;
  }

  @override
  String toString() => '$score $_state';
}

class Score implements Comparable<Score> {
  // TODO(tall): Should this actually be part of scoring? Do we want to use
  // validity to determine how we order solutions to explore?
  /// Whether this score is for a valid solution or not.
  ///
  /// An invalid solution is one where a hard newline appears in a context
  /// where splitting isn't allowed. This is considered worse than any other
  /// solution.
  final bool isValid;

  /// The number of characters that do not fit inside the page width.
  final int overflow;

  /// The amount of penalties applied based on the chosen line splits.
  final int cost;

  Score({required this.isValid, required this.overflow, required this.cost});

  @override
  int compareTo(Score other) {
    // All invalid solutions are equal.
    if (!isValid && !other.isValid) return 0;

    // We are looking for *lower* costs and overflows, so an invalid score is
    // considered higher or after all others.
    if (!isValid) return 1;
    if (!other.isValid) return -1;

    // Even though overflow is "worse" than cost, we order in terms of cost
    // because a solution with overflow may lead to a low-cost solution without
    // overflow, so we want to explore in cost order.
    if (cost != other.cost) return cost.compareTo(other.cost);

    return overflow.compareTo(other.overflow);
  }

  @override
  String toString() {
    return [
      '\$$cost',
      if (overflow > 0) '($overflow over)',
      if (!isValid) '(invalid)'
    ].join(' ');
  }
}<|MERGE_RESOLUTION|>--- conflicted
+++ resolved
@@ -26,13 +26,9 @@
   PieceStateSet._(this._pieces, this._pieceStates);
 
   /// The state this solution selects for [piece].
-<<<<<<< HEAD
-  State pieceState(Piece piece) => _pieceStates[piece] ?? piece.defaultState;
-=======
   ///
   /// If no state has been selected, defaults to the first state.
   State pieceState(Piece piece) => _pieceStates[piece] ?? piece.states.first;
->>>>>>> 15fef680
 
   /// Gets the first piece that doesn't have a state selected yet, or `null` if
   /// all pieces have selected states.
@@ -91,23 +87,8 @@
     var piece = _state.firstUnsolved();
     if (piece == null) return const [];
 
-<<<<<<< HEAD
-    var states = [
-      if (piece.pinnedState case var state?)
-        state
-      else ...[
-        // All pieces support a default state.
-        State.initial,
-        ...piece.states,
-      ]
-    ];
-
-    return [
-      for (var state in states)
-=======
     return [
       for (var state in piece.states)
->>>>>>> 15fef680
         Solution(root, pageWidth, _state.cloneWith(piece, state))
     ];
   }
