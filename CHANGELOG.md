--- conflicted
+++ resolved
@@ -1,28 +1,5 @@
 ## 3.0.0-wip
 
-<<<<<<< HEAD
-* **Remove the old formatter executables and CLI options.**
-
-  Before the `dart format` command was added to the core Dart SDK, users
-  accessed the formatter by running a separate `dartfmt` executable that was
-  included with the Dart SDK. That executable had a different CLI interface.
-  For example, you had to pass `-w` to get it to overwrite files and if you
-  passed no arguments at all, it silently sat there waiting for input on stdin.
-  When we added `dart format`, we took that opportunity to revamp the CLI
-  options.
-
-  However, the dart_style package still exposed an executable with the old CLI.
-  If you ran `dart pub global activate dart_style`, this would give you a
-  `dartfmt` (and `dartformat`) executable with the old CLI options. Now that
-  almost everyone is using `dart format`, we have removed the old CLI and the
-  old package executables.
-
-  You can still run the formatter on the CLI through the package (for example,
-  if you want to use a particular version of dart_style instead of the one
-  bundled with your Dart SDK). But it now uses the exact same CLI options and
-  arguments as the `dart format` command. You can invoke it with
-  `dart run dart_style:format <args...>`.
-=======
 * **Remove support for fixes and `--fix`.** The tools that come with the Dart
   SDK provide two ways to apply automated changes to code: `dart format --fix`
   and `dart fix`. The former is older and used to be faster. But it can only
@@ -56,7 +33,26 @@
   omitted, the formatter will look up the surrounding directories for a package
   config file and infer the language version for the package from that, similar
   to how other Dart tools behave like `dart analyze` and `dart run`.
->>>>>>> 87e527dd
+
+* **Remove the old formatter executables and CLI options.** Before the
+  `dart format` command was added to the core Dart SDK, users accessed the
+  formatter by running a separate `dartfmt` executable that was included with
+  the Dart SDK. That executable had a different CLI interface. For example, you
+  had to pass `-w` to get it to overwrite files and if you passed no arguments
+  at all, it silently sat there waiting for input on stdin. When we added
+  `dart format`, we took that opportunity to revamp the CLI options.
+
+  However, the dart_style package still exposed an executable with the old CLI.
+  If you ran `dart pub global activate dart_style`, this would give you a
+  `dartfmt` (and `dartformat`) executable with the old CLI options. Now that
+  almost everyone is using `dart format`, we have removed the old CLI and the
+  old package executables.
+
+  You can still run the formatter on the CLI through the package (for example,
+  if you want to use a particular version of dart_style instead of the one
+  bundled with your Dart SDK). But it now uses the exact same CLI options and
+  arguments as the `dart format` command. You can invoke it with
+  `dart run dart_style:format <args...>`.
 
 ## 2.3.7
 
