# 1.3.4

<<<<<<< HEAD
* Correctly handle `var` in `--fix-function-typedefs` (#826).
=======
* Add `--fix-single-cascade-statements`.
>>>>>>> f2666f96

# 1.3.3

* Support `package:analyzer` `0.39.0`.

# 1.3.2

* Restore the code that publishes the dart-style npm package.
* Preserve comma after nullable function-typed parameters (#862).

# 1.3.1

* Fix crash in formatting complex method chains (#855).

# 1.3.0

* Add support for formatting extension methods (#830).
* Format `?` in types.
* Format the `late` modifier.
* Format the `required` modifier.
* Better formatting of empty spread collections (#831).
* Don't force split before `.` when the target is parenthesized (#704).

# 1.2.10

* Format null assertion operators.
* Better formatting for invocation expressions inside method call chains.
* Support `package:analyzer` `0.38.0`.

# 1.2.9

* Support `package:analyzer` `0.37.0`.

# 1.2.8

* Better indentation of function expressions inside trailing comma argument
  lists. (Thanks a14@!)
* Avoid needless indentation on chained if-else elements (#813).

# 1.2.7

* Improve indentation of adjacent strings inside `=>` functions.

# 1.2.6

* Properly format trailing commas in assertions.
* Improve indentation of adjacent strings. This fixes a regression introduced
  in 1.2.5 and hopefully makes adjacent strings generally look better.

  Adjacent strings in argument lists now format the same regardless of whether
  the argument list contains a trailing comma. The rule is that if the
  argument list contains no other strings, then the adjacent strings do not
  get extra indentation. This keeps them lined up when doing so is unlikely to
  be confused as showing separate independent string arguments.

  Previously, adjacent strings were never indented in argument lists without a
  trailing comma and always in argument lists that did. With this change,
  adjacent strings are still always indented in collection literals because
  readers are likely to interpret a series of unindented lines there as showing
  separate collection elements.

# 1.2.5

* Add support for spreads inside collections (#778).
* Add support for `if` and `for` elements inside collections (#779).
* Require at least Dart 2.1.0.
* Require analyzer 0.36.0.

# 1.2.4

* Update to latest analyzer package AST API.
* Tweak set literal formatting to follow other collection literals.

# 1.2.3

* Update `package:analyzer` constraint to `'>=0.33.0 <0.36.0'`.

# 1.2.2

* Support set literals (#751).

# 1.2.1

* Add `--fix-function-typedefs` to convert the old typedef syntax for function
  types to the new preferred syntax.

# 1.2.0

* Add `--stdin-name` to specify name shown when reading from stdin (#739).
* Add `--fix-doc-comments` to turn `/** ... */` doc comments into `///` (#730).
* Add support for new mixin syntax (#727).
* Remove `const` in all metadata annotations with --fix-optional-const` (#720).

# 1.1.4

* Internal changes to support using the new common front end for parsing.

# 1.1.3

* Preserve whitespace in multi-line strings inside string interpolations (#711).
  **Note!** This bug means that dart_style 1.1.2 may make semantics changes to
  your strings. You should avoid that version and use 1.1.3.

* Set max SDK version to <3.0.0, and adjusted other dependencies.

# 1.1.2

* Don't split inside string interpolations.

# 1.1.1

* Format expressions in string interpolations (#226).
* Apply fixes inside string interpolations (#707).

# 1.1.0

* Add support for "style fixes", opt-in non-whitespace changes.
* Add fix to convert `:` to `=` as the named parameter default value separator.
* Add fix to remove `new` keywords.
* Add fix to remove unneeded `const` keywords.
* Uniformly format constructor invocations and other static method calls.
* Don't crash when showing parse errors in Dart 2 mode (#697).

# 1.0.14

* Support metadata on enum cases (#688).

# 1.0.13

* Support the latest release of `package:analyzer`.

# 1.0.12

* Fix another failure when running in Dart 2.

# 1.0.11

* Fix cast failure when running in Dart 2.
* Updated SDK version to 2.0.0-dev.17.0.
* Force split in empty then block in if with an else (#680).

# 1.0.10

* Don't split before `.` if the target expression is an argument list with a
  trailing comma (#548, #665).
* Preserve metadata on for-in variables (#648).
* Support optional `new`/`const` (#652).
* Better formatting of initialization lists after trailing commas (#658).

# 1.0.9

* Updated tests. No user-facing changes.

# 1.0.8

* Support v1 of `pkg/args`.

# 1.0.7

* Format multiline strings as block arguments (#570).
* Fix call to analyzer API.
* Support assert in initializer list experimental syntax (#522).

# 1.0.6

* Support URIs in part-of directives (#615).

# 1.0.5

* Support the latest version of `pkg/analyzer`.

# 1.0.4

* Ensure formatter throws an exception instead of introducing non-whitespace
  changes. This sanity check ensures the formatter does not erase user code
  when the formatter itself contains a bug.
* Preserve type arguments in generic typedefs (#619).
* Preserve type arguments in function expression invocations (#621).

# 1.0.3

* Preserve type arguments in generic function-typed parameters (#613).

# 1.0.2

* Support new generic function typedef syntax (#563).

# 1.0.1

* Ensure space between `-` and `--` (#170).
* Preserve a blank line between enum cases (#606).

# 1.0.0

* Handle mixed block and arrow bodied function arguments uniformly (#500).
* Don't add a spurious space after "native" (#541).
* Handle parenthesized and immediately invoked functions in argument lists
  like other function literals (#566).
* Preserve a blank line between an annotation and the first directive (#571).
* Fix splitting in generic methods with `=>` bodies (#584).
* Allow splitting between a parameter name and type (#585).
* Don't split after `<` when a collection is in statement position (#589).
* Force a split if the cascade target has non-obvious precedence (#590).
* Split more often if a cascade target contains a split (#591).
* Correctly report unchanged formatting when reading from stdin.

# 0.2.16

* Don't discard type arguments on method calls with closure arguments (#582).

# 0.2.15

* Support `covariant` modifier on methods.

# 0.2.14

* Update to analyzer 0.29.3. This should make dart_style a little more resilient
  to breaking changes in analyzer that add support for new syntax that
  dart_style can't format yet.

# 0.2.13

* Support generic method *parameters* as well as arguments.

# 0.2.12

* Add support for assert() in constructor initializers.
* Correctly indent the right-hand side of `is` and `as` expressions.
* Avoid splitting in index operators when possible.
* Support generic methods (#556).

# 0.2.11+1

* Fix test to not depend on analyzer error message.

# 0.2.11

* Widen dependency on analyzer to allow 0.29.x.

# 0.2.10

* Handle metadata annotations before parameters with trailing commas (#520).
* Always split enum declarations if they end in a trailing comma (#529).
* Add `--set-exit-if-changed` to set the exit code on a change (#365).

# 0.2.9

* Require analyzer 0.27.4, which makes trailing commas on by default.

# 0.2.8

* Format parameter lists with trailing commas like argument lists (#447).

# 0.2.7

* Make it strong mode clean.
* Put labels on their own line (#43).
* Gracefully handle IO errors when failing to overwrite a file (#473).
* Add a blank line after local functions, to match top level ones (#488).
* Improve indentation in non-block-bodied control flow statements (#494).
* Better indentation on very long return types (#503).
* When calling from JS, guess at which error to show when the code cannot be
  parsed (#504).
* Force a conditional operator to split if the condition does (#506).
* Preserve trailing commas in argument and parameter lists (#509).
* Split arguments preceded by comments (#511).
* Remove newlines after script tags (#513).
* Split before a single named argument if the argument itself splits (#514).
* Indent initializers in multiple variable declarations.
* Avoid passing an invalid Windows file URI to analyzer.
* Always split comma-separated sequences that contain a trailing comma.

# 0.2.6

* Support deploying an npm package exporting a formatCode method.

# 0.2.4

* Better handling for long collections with comments (#484).

# 0.2.3

* Support messages in assert() (#411).
* Don't put spaces around magic generic method annotation comments (#477).
* Always put member metadata annotations on their own line (#483).
* Indent functions in named argument lists with non-functions (#478).
* Force the parameter list to split if a split occurs inside a function-typed
  parameter.
* Don't force a split for before a single named argument if the argument itself
  splits.

# 0.2.2

* Upgrade to analyzer 0.27.0.
* Format configured imports and exports.

# 0.2.1

* `--version` command line argument (#240).
* Split the first `.` in a method chain if the target splits (#255).
* Don't collapse states that differ by unbound rule constraints (#424).
* Better handling for functions in method chains (#367, #398).
* Better handling of large parameter metadata annotations (#387, #444).
* Smarter splitting around collections in named parameters (#394).
* Split calls if properties in a chain split (#399).
* Don't allow splitting inside empty functions (#404).
* Consider a rule live if it constrains a rule in the overflow line (#407).
* Allow splitting in prefix expressions (#410).
* Correctly constrain collections in argument lists (#420, #463, #465).
* Better indentation of collection literals (#421, #469).
* Only show a hidden directory once in the output (#428).
* Allow splitting between type and variable name (#429, #439, #454).
* Better indentation for binary operators in `=>` bodies (#434.
* Tweak splitting around assignment (#436, #437).
* Indent multi-line collections in default values (#441).
* Don't drop metadata on part directives (#443).
* Handle `if` statements without curly bodies better (#448).
* Handle loop statements without curly bodies better (#449).
* Allow splitting before `get` and `set` (#462).
* Add `--indent` to specify leading indent (#464).
* Ensure collection elements line split separately (#474).
* Allow redirecting constructors to wrap (#475).
* Handle index expressions in the middle of call chains.
* Optimize splitting lines with many rules.

# 0.2.0

* Treat functions nested inside function calls like block arguments (#366).

# 0.2.0-rc.4

* Smarter indentation for function arguments (#369).

# 0.2.0-rc.3

* Optimize splitting complex lines (#391).

# 0.2.0-rc.2

* Allow splitting between adjacent strings (#201).
* Force multi-line comments to the next line (#241).
* Better splitting in metadata annotations in parameter lists (#247).
* New optimized line splitter (#360, #380).
* Allow splitting after argument name (#368).
* Parsing a statement fails if there is unconsumed input (#372).
* Don't force `for` fully split if initializers or updaters do (#375, #377).
* Split before `deferred` (#381).
* Allow splitting on `as` and `is` expressions (#384).
* Support null-aware operators (`?.`, `??`, and `??=`) (#385).
* Allow splitting before default parameter values (#389).

# 0.2.0-rc.1

* **BREAKING:** The `indent` argument to `new DartFormatter()` is now a number
  of *spaces*, not *indentation levels*.

* This version introduces a new n-way constraint system replacing the previous
  binary constraints. It's mostly an internal change, but allows us to fix a
  number of bugs that the old solver couldn't express solutions to.

  In particular, it forces argument and parameter lists to go one-per-line if
  they don't all fit in two lines. And it allows function and collection
  literals inside expressions to indent like expressions in some contexts.
  (#78, #97, #101, #123, #139, #141, #142, #143, et. al.)

* Indent cascades more deeply when the receiver is a method call (#137).
* Preserve newlines in collections containing line comments (#139).
* Allow multiple variable declarations on one line if they fit (#155).
* Prefer splitting at "." on non-identifier method targets (#161).
* Enforce a blank line before and after classes (#168).
* More precisely control newlines between declarations (#173).
* Preserve mandatory newlines in inline block comments (#178).
* Splitting inside type parameter and type argument lists (#184).
* Nest blocks deeper inside a wrapped conditional operator (#186).
* Split named arguments if the positional arguments split (#189).
* Re-indent line doc comments even if they are flush left (#192).
* Nest cascades like expressions (#200, #203, #205, #221, #236).
* Prefer splitting after `=>` over other options (#217).
* Nested non-empty collections force surrounding ones to split (#223).
* Allow splitting inside with and implements clauses (#228, #259).
* Allow splitting after `=` in a constructor initializer (#242).
* If a `=>` function's parameters split, split after the `=>` too (#250).
* Allow splitting between successive index operators (#256).
* Correctly indent wrapped constructor initializers (#257).
* Set failure exit code for malformed input when reading from stdin (#359).
* Do not nest blocks inside single-argument function and method calls.
* Do nest blocks inside `=>` functions.

# 0.1.8+2

* Allow using analyzer 0.26.0-alpha.0.

# 0.1.8+1

* Use the new `test` package runner internally.

# 0.1.8

* Update to latest `analyzer` and `args` packages.
* Allow cascades with repeated method names to be one line.

# 0.1.7

* Update to latest analyzer (#177).
* Don't discard annotations on initializing formals (#197).
* Optimize formatting deeply nested expressions (#108).
* Discard unused nesting level to improve performance (#108).
* Discard unused spans to improve performance (#108).
* Harden splits that contain too much nesting (#108).
* Try to avoid splitting single-element lists (#211).
* Avoid splitting when the first argument is a function expression (#211).

# 0.1.6

* Allow passing in selection to preserve through command line (#194).

# 0.1.5+1, 0.1.5+2, 0.1.5+3

* Fix test files to work in main Dart repo test runner.

# 0.1.5

* Change executable name from `dartformat` to `dartfmt`.

# 0.1.4

* Don't mangle comma after function-typed initializing formal (#156).
* Add `--dry-run` option to show files that need formatting (#67).
* Try to avoid splitting in before index argument (#158, #160).
* Support `await for` statements (#154).
* Don't delete commas between enum values with doc comments (#171).
* Put a space between nested unary `-` calls (#170).
* Allow `-t` flag to preserve compatibility with old formatter (#166).
* Support `--machine` flag for machine-readable output (#164).
* If no paths are provided, read source from stdin (#165).

# 0.1.3

* Split different operators with the same precedence equally (#130).
* No spaces for empty for loop clauses (#132).
* Don't touch files whose contents did not change (#127).
* Skip formatting files in hidden directories (#125).
* Don't include trailing whitespace when preserving selection (#124).
* Force constructor initialization lists to their own line if the parameter
  list is split across multiple lines (#151).
* Allow splitting in index operator calls (#140).
* Handle sync* and async* syntax (#151).
* Indent the parameter list more if the body is a wrapped "=>" (#144).

# 0.1.2

* Move split conditional operators to the beginning of the next line.

# 0.1.1

* Support formatting enums (#120).
* Handle Windows line endings in multiline strings (#126).
* Increase nesting for conditional operators (#122).<|MERGE_RESOLUTION|>--- conflicted
+++ resolved
@@ -1,10 +1,7 @@
 # 1.3.4
 
-<<<<<<< HEAD
+* Add `--fix-single-cascade-statements`.
 * Correctly handle `var` in `--fix-function-typedefs` (#826).
-=======
-* Add `--fix-single-cascade-statements`.
->>>>>>> f2666f96
 
 # 1.3.3
 
