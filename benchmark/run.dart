// Copyright (c) 2024, the Dart project authors.  Please see the AUTHORS file
// for details. All rights reserved. Use of this source code is governed by a
// BSD-style license that can be found in the LICENSE file.

import 'dart:convert';
import 'dart:io';

import 'package:analyzer/dart/analysis/features.dart';
import 'package:analyzer/dart/analysis/results.dart';
import 'package:analyzer/dart/analysis/utilities.dart';
import 'package:args/args.dart';
import 'package:dart_style/dart_style.dart';
import 'package:dart_style/src/constants.dart';
import 'package:dart_style/src/debug.dart' as debug;
import 'package:dart_style/src/front_end/ast_node_visitor.dart';
import 'package:dart_style/src/profile.dart';
import 'package:dart_style/src/short/source_visitor.dart';
import 'package:dart_style/src/testing/benchmark.dart';
import 'package:path/path.dart' as p;
import 'package:pub_semver/pub_semver.dart';

/// The number of trials to run before measuring results.
const _warmUpTrials = 100;

/// The number of trials whose results are measured.
///
/// Should be an odd number so that we can grab the median easily.
const _measuredTrials = 51;

/// The number of times to format the benchmark in a single timed trial.
///
/// This is more than one because formatting small examples can be so fast that
/// it is dwarfed by noise and measuring overhead.
const _formatsPerTrial = 10;

/// Where to read and write the baseline file.
const _baselinePath = 'benchmark/baseline.json';

final _benchmarkDirectory = p.dirname(p.fromUri(Platform.script));

/// Whether to use the short or tall style formatter.
bool _isShort = false;

/// If `true`, write the results to a baseline file for later comparison.
bool _writeBaseline = false;

/// If there is an existing baseline file, this contains the best time for each
/// named benchmark in the baseline file.
Map<String, double> _baseline = {};

Future<void> main(List<String> arguments) async {
  var benchmarks = await _parseArguments(arguments);

  // Don't read the baseline if this run is supposed to be creating a baseline.
  if (!_writeBaseline) {
    try {
      var baselineFile = File(_baselinePath);
      if (baselineFile.existsSync()) {
        var data =
            jsonDecode(baselineFile.readAsStringSync()) as Map<String, Object?>;
        data.forEach((name, metrics) {
          var fastest = (metrics as Map<String, Object?>)['fastest'] as double;
          _baseline[name] = fastest;
        });
      }
    } on IOException catch (error) {
      print('Failed to read baseline file "$_baselinePath".\n$error');
    }
  }

  await _warmUp();

  var results = <(Benchmark, List<double>)>[];
  for (var benchmark in benchmarks) {
    var times = _runTrials('Benchmarking', benchmark, _measuredTrials);
    results.add((benchmark, times));
  }

  print('');
  var style = _isShort ? 'short' : 'tall';
  print('${"Benchmark ($style)".padRight(30)}  '
      'fastest   median  slowest  average  baseline');
  print('-----------------------------  '
      '--------  -------  -------  -------  --------');
  for (var (benchmark, measuredTimes) in results) {
    _printStats(benchmark.name, measuredTimes);
  }

  if (_writeBaseline) {
    var data = <String, Object?>{};
    for (var (benchmark, measuredTimes) in results) {
      data[benchmark.name] = {'fastest': measuredTimes.first};
    }

    var json = const JsonEncoder.withIndent('  ').convert(data);
    File(_baselinePath).writeAsStringSync(json);
    print('Wrote baseline to "$_baselinePath".');
  }
}

/// Run the large benchmark several times to warm up the JIT.
///
/// Since the benchmarks are run on the VM, JIT warm-up has a large impact on
/// performance. Warming up the VM gives it time for the optimized compiler to
/// kick in.
Future<void> _warmUp() async {
  var benchmark = await Benchmark.read('benchmark/case/large.unit');
  _runTrials('Warming up', benchmark, _warmUpTrials);
}

/// Runs [benchmark] [trials] times.
///
/// Returns the list of execution times sorted from shortest to longest.
List<double> _runTrials(String verb, Benchmark benchmark, int trials) {
  var source = SourceCode(benchmark.input);
  var expected = _isShort ? benchmark.shortOutput : benchmark.tallOutput;

  // Parse the source outside of the main benchmark loop. That way, analyzer
  // parse time (which we don't control) isn't part of the benchmark.
  var parseResult = parseString(
      content: source.text,
      featureSet: FeatureSet.fromEnableFlags2(
          sdkLanguageVersion: Version(3, 3, 0), flags: const []),
      path: source.uri,
      throwIfDiagnostics: false);

  var formatter = DartFormatter(
      pageWidth: benchmark.pageWidth,
      lineEnding: '\n',
      experimentFlags: [if (!_isShort) tallStyleExperimentFlag]);

  var measuredTimes = <double>[];
  for (var i = 1; i <= trials; i++) {
    stdout.write('\r');
    stdout.write('$verb "${benchmark.name}" trial $i/$trials...');
    measuredTimes.add(_runTrial(formatter, parseResult, source, expected));
  }

  stdout.writeln();

  measuredTimes.sort();
  return measuredTimes;
}

double _runTrial(DartFormatter formatter, ParseStringResult parseResult,
    SourceCode source, String expected) {
  var stopwatch = Stopwatch()..start();

  // For a single benchmark, format the source multiple times.
  String? result;
  for (var j = 0; j < _formatsPerTrial; j++) {
    if (_isShort) {
      var visitor = SourceVisitor(formatter, parseResult.lineInfo, source);
      result = visitor.run(parseResult.unit).text;
    } else {
      var visitor = AstNodeVisitor(formatter, parseResult.lineInfo, source);
      result = visitor.run(parseResult.unit).text;
    }
  }

  var elapsed = stopwatch.elapsedMicroseconds / 1000 / _formatsPerTrial;

  // Sanity check to make sure the output is what we expect and to make sure
  // the VM doesn't optimize "dead" code away.
  if (result != expected) {
    print('Incorrect output:\n$result');
    exit(1);
  }

<<<<<<< HEAD
  return elapsed;
=======
  _printResult('Best    ', baseline, best);

  Profile.report();
>>>>>>> bf9a269d
}

Future<List<Benchmark>> _parseArguments(List<String> arguments) async {
  var argParser = ArgParser();
  argParser.addFlag('help', negatable: false, help: 'Show usage information.');
  argParser.addFlag('short',
      abbr: 's',
      negatable: false,
      help: 'Whether the formatter should use short or tall style.');
  argParser.addFlag('write-baseline',
      abbr: 'w',
      negatable: false,
      help: 'Write the output as a baseline file for later comparison.');

  var argResults = argParser.parse(arguments);
  if (argResults['help'] as bool) {
    _usage(argParser, exitCode: 0);
  }

  var benchmarks = switch (argResults.rest) {
    // Find all the benchmarks.
    ['all'] => await Benchmark.findAll(),

    // Default to the large benchmark.
    [] => [
        await Benchmark.read(p.join(_benchmarkDirectory, 'case/large.unit'))
      ],

    // The user-specified list of paths.
    [...var paths] when paths.isNotEmpty => [
        for (var path in paths) await Benchmark.read(path)
      ],
    _ => _usage(argParser, exitCode: 64),
  };

  _isShort = argResults['short'] as bool;
  _writeBaseline = argResults['write-baseline'] as bool;

  return benchmarks;
}

void _printStats(String benchmark, List<double> times) {
  debug.useAnsiColors = true;

  var slowest = times.last;
  var fastest = times.first;
  var mean = times.reduce((a, b) => a + b) / _measuredTrials;
  var median = times[times.length ~/ 2];

  String number(double value) => value.toStringAsFixed(3).padLeft(7);

  var baseline = '  (none)';
  if (_baseline[benchmark] case var baseLineFastest?) {
    // Show the baseline's time as a percentage of the measured time. So:
    // -  50% means it took twice the time or half as hast.
    // - 100% means it took the same time as the baseline.
    // - 200% means it ran in half the time or twice as fast.
    var percent = baseLineFastest / fastest * 100;
    baseline = '${percent.toStringAsFixed(1).padLeft(7)}%';

    // If the difference is (probably) bigger than the noise, then show it in
    // color to make it clearer that smaller number is better.
    if (percent < 98) {
      baseline = debug.red(baseline);
    } else if (percent > 102) {
      baseline = debug.green(baseline);
    }
  }

  print('${benchmark.padRight(30)}  ${number(fastest)}  ${number(median)}'
      '  ${number(slowest)}  ${number(mean)}  $baseline');
}

/// Prints usage information.
///
/// If [exitCode] is non-zero, prints to stderr.
Never _usage(ArgParser argParser, {required int exitCode}) {
  var stream = exitCode == 0 ? stdout : stderr;

  stream.writeln('dart benchmark/run.dart [benchmark/case/<benchmark>.unit] '
      '[--short] [--baseline=n]');
  stream.writeln('');
  stream.writeln(argParser.usage);

  exit(exitCode);
}<|MERGE_RESOLUTION|>--- conflicted
+++ resolved
@@ -86,6 +86,8 @@
     _printStats(benchmark.name, measuredTimes);
   }
 
+  Profile.report();
+
   if (_writeBaseline) {
     var data = <String, Object?>{};
     for (var (benchmark, measuredTimes) in results) {
@@ -167,13 +169,7 @@
     exit(1);
   }
 
-<<<<<<< HEAD
   return elapsed;
-=======
-  _printResult('Best    ', baseline, best);
-
-  Profile.report();
->>>>>>> bf9a269d
 }
 
 Future<List<Benchmark>> _parseArguments(List<String> arguments) async {
