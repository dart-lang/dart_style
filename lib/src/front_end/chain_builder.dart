--- conflicted
+++ resolved
@@ -93,31 +93,10 @@
   }
 
   Piece build() {
-<<<<<<< HEAD
     if (_root is CascadeExpression) {
       return _buildCascade();
     } else {
       return _buildCallChain();
-=======
-    if (_root case CascadeExpression cascade) {
-      // If there is only a single section and it can block split, allow it:
-      //
-      //     target..cascade(
-      //       argument,
-      //     );
-      var blockCallIndex =
-          _calls.length == 1 && _calls.single.canSplit ? 0 : -1;
-
-      var chain = ChainPiece(_target, _calls,
-          cascade: true,
-          indent: Indent.cascade,
-          blockCallIndex: blockCallIndex,
-          allowSplitInTarget: _allowSplitInTarget);
-
-      if (!cascade.allowInline) chain.pin(State.split);
-
-      return chain;
->>>>>>> fdc36a31
     }
   }
 
@@ -131,6 +110,7 @@
     var blockCallIndex = _calls.length == 1 && _calls.single.canSplit ? 0 : -1;
 
     var chain = ChainPiece(_target, _calls,
+        cascade: true,
         indent: Indent.cascade,
         blockCallIndex: blockCallIndex,
         allowSplitInTarget: _allowSplitInTarget);
