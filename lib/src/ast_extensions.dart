--- conflicted
+++ resolved
@@ -113,11 +113,8 @@
         FunctionExpression() => true,
         ListLiteral() => true,
         MethodInvocation() => true,
-<<<<<<< HEAD
         ParenthesizedExpression(:var expression) => expression.isDelimited,
-=======
         RecordLiteral() => true,
->>>>>>> a8664782
         SetOrMapLiteral() => true,
         SwitchExpression() => true,
         // TODO(tall): Instance creation expressions (`new` and `const`).
