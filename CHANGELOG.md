--- conflicted
+++ resolved
@@ -6,11 +6,8 @@
 * Don't indent `||` pattern operands in switch expression cases.  
 * Don't format `sealed`, `interface`, and `final` keywords on mixin
   declarations. The proposal was updated to no longer support them.
-<<<<<<< HEAD
+* Don't split before a single-section cascade following a record literal.
 * Give records block-like formatting in argument lists (#1205).
-=======
-* Don't split before a single-section cascade following a record literal.
->>>>>>> 80288efa
 
 # 2.3.0
 
