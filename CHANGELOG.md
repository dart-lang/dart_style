# 0.2.17

* Handle mixed block and arrow bodied function arguments uniformly (#500).
<<<<<<< HEAD
* Fix splitting in generic methods with `=>` bodies (#584).
* Don't split after `<` when a collection is in statement position (#589).
=======
* Handle parenthesized and immediately invoked functions in argument lists
  like other function literals (#566).
>>>>>>> 11d7566b

# 0.2.16

* Don't discard type arguments on method calls with closure arguments (#582).

# 0.2.15

* Support `covariant` modifier on methods.

# 0.2.14

* Update to analyzer 0.29.3. This should make dart_style a little more resilient
  to breaking changes in analyzer that add support for new syntax that
  dart_style can't format yet.

# 0.2.13

* Support generic method *parameters* as well as arguments.

# 0.2.12

* Add support for assert() in constructor initializers.
* Correctly indent the right-hand side of `is` and `as` expressions.
* Avoid splitting in index operators when possible.
* Support generic methods (#556).

# 0.2.11+1

* Fix test to not depend on analyzer error message.

# 0.2.11

* Widen dependency on analyzer to allow 0.29.x.

# 0.2.10

* Handle metadata annotations before parameters with trailing commas (#520).
* Always split enum declarations if they end in a trailing comma (#529).
* Add `--set-exit-if-changed` to set the exit code on a change (#365).

# 0.2.9

* Require analyzer 0.27.4, which makes trailing commas on by default.

# 0.2.8

* Format parameter lists with trailing commas like argument lists (#447).

# 0.2.7

* Make it strong mode clean.
* Put labels on their own line (#43).
* Gracefully handle IO errors when failing to overwrite a file (#473).
* Add a blank line after local functions, to match top level ones (#488).
* Improve indentation in non-block-bodied control flow statements (#494).
* Better indentation on very long return types (#503).
* When calling from JS, guess at which error to show when the code cannot be
  parsed (#504).
* Force a conditional operator to split if the condition does (#506).
* Preserve trailing commas in argument and parameter lists (#509).
* Split arguments preceded by comments (#511).
* Remove newlines after script tags (#513).
* Split before a single named argument if the argument itself splits (#514).
* Indent initializers in multiple variable declarations.
* Avoid passing an invalid Windows file URI to analyzer.
* Always split comma-separated sequences that contain a trailing comma.

# 0.2.6

* Support deploying an npm package exporting a formatCode method.

# 0.2.4

* Better handling for long collections with comments (#484).

# 0.2.3

* Support messages in assert() (#411).
* Don't put spaces around magic generic method annotation comments (#477).
* Always put member metadata annotations on their own line (#483).
* Indent functions in named argument lists with non-functions (#478).
* Force the parameter list to split if a split occurs inside a function-typed
  parameter.
* Don't force a split for before a single named argument if the argument itself
  splits.

# 0.2.2

* Upgrade to analyzer 0.27.0.
* Format configured imports and exports.

# 0.2.1

* `--version` command line argument (#240).
* Split the first `.` in a method chain if the target splits (#255).
* Don't collapse states that differ by unbound rule constraints (#424).
* Better handling for functions in method chains (#367, #398).
* Better handling of large parameter metadata annotations (#387, #444).
* Smarter splitting around collections in named parameters (#394).
* Split calls if properties in a chain split (#399).
* Don't allow splitting inside empty functions (#404).
* Consider a rule live if it constrains a rule in the overflow line (#407).
* Allow splitting in prefix expressions (#410).
* Correctly constrain collections in argument lists (#420, #463, #465).
* Better indentation of collection literals (#421, #469).
* Only show a hidden directory once in the output (#428).
* Allow splitting between type and variable name (#429, #439, #454).
* Better indentation for binary operators in `=>` bodies (#434.
* Tweak splitting around assignment (#436, #437).
* Indent multi-line collections in default values (#441).
* Don't drop metadata on part directives (#443).
* Handle `if` statements without curly bodies better (#448).
* Handle loop statements without curly bodies better (#449).
* Allow splitting before `get` and `set` (#462).
* Add `--indent` to specify leading indent (#464).
* Ensure collection elements line split separately (#474).
* Allow redirecting constructors to wrap (#475).
* Handle index expressions in the middle of call chains.
* Optimize splitting lines with many rules.

# 0.2.0

* Treat functions nested inside function calls like block arguments (#366).

# 0.2.0-rc.4

* Smarter indentation for function arguments (#369).

# 0.2.0-rc.3

* Optimize splitting complex lines (#391).

# 0.2.0-rc.2

* Allow splitting between adjacent strings (#201).
* Force multi-line comments to the next line (#241).
* Better splitting in metadata annotations in parameter lists (#247).
* New optimized line splitter (#360, #380).
* Allow splitting after argument name (#368).
* Parsing a statement fails if there is unconsumed input (#372).
* Don't force `for` fully split if initializers or updaters do (#375, #377).
* Split before `deferred` (#381).
* Allow splitting on `as` and `is` expressions (#384).
* Support null-aware operators (`?.`, `??`, and `??=`) (#385).
* Allow splitting before default parameter values (#389).

# 0.2.0-rc.1

* **BREAKING:** The `indent` argument to `new DartFormatter()` is now a number
  of *spaces*, not *indentation levels*.

* This version introduces a new n-way constraint system replacing the previous
  binary constraints. It's mostly an internal change, but allows us to fix a
  number of bugs that the old solver couldn't express solutions to.

  In particular, it forces argument and parameter lists to go one-per-line if
  they don't all fit in two lines. And it allows function and collection
  literals inside expressions to indent like expressions in some contexts.
  (#78, #97, #101, #123, #139, #141, #142, #143, et. al.)

* Indent cascades more deeply when the receiver is a method call (#137).
* Preserve newlines in collections containing line comments (#139).
* Allow multiple variable declarations on one line if they fit (#155).
* Prefer splitting at "." on non-identifier method targets (#161).
* Enforce a blank line before and after classes (#168).
* More precisely control newlines between declarations (#173).
* Preserve mandatory newlines in inline block comments (#178).
* Splitting inside type parameter and type argument lists (#184).
* Nest blocks deeper inside a wrapped conditional operator (#186).
* Split named arguments if the positional arguments split (#189).
* Re-indent line doc comments even if they are flush left (#192).
* Nest cascades like expressions (#200, #203, #205, #221, #236).
* Prefer splitting after `=>` over other options (#217).
* Nested non-empty collections force surrounding ones to split (#223).
* Allow splitting inside with and implements clauses (#228, #259).
* Allow splitting after `=` in a constructor initializer (#242).
* If a `=>` function's parameters split, split after the `=>` too (#250).
* Allow splitting between successive index operators (#256).
* Correctly indent wrapped constructor initializers (#257).
* Set failure exit code for malformed input when reading from stdin (#359).
* Do not nest blocks inside single-argument function and method calls.
* Do nest blocks inside `=>` functions.

# 0.1.8+2

* Allow using analyzer 0.26.0-alpha.0.

# 0.1.8+1

* Use the new `test` package runner internally.

# 0.1.8

* Update to latest `analyzer` and `args` packages.
* Allow cascades with repeated method names to be one line.

# 0.1.7

* Update to latest analyzer (#177).
* Don't discard annotations on initializing formals (#197).
* Optimize formatting deeply nested expressions (#108).
* Discard unused nesting level to improve performance (#108).
* Discard unused spans to improve performance (#108).
* Harden splits that contain too much nesting (#108).
* Try to avoid splitting single-element lists (#211).
* Avoid splitting when the first argument is a function expression (#211).

# 0.1.6

* Allow passing in selection to preserve through command line (#194).

# 0.1.5+1, 0.1.5+2, 0.1.5+3

* Fix test files to work in main Dart repo test runner.

# 0.1.5

* Change executable name from `dartformat` to `dartfmt`.

# 0.1.4

* Don't mangle comma after function-typed initializing formal (#156).
* Add `--dry-run` option to show files that need formatting (#67).
* Try to avoid splitting in before index argument (#158, #160).
* Support `await for` statements (#154).
* Don't delete commas between enum values with doc comments (#171).
* Put a space between nested unary `-` calls (#170).
* Allow `-t` flag to preserve compatibility with old formatter (#166).
* Support `--machine` flag for machine-readable output (#164).
* If no paths are provided, read source from stdin (#165).

# 0.1.3

* Split different operators with the same precedence equally (#130).
* No spaces for empty for loop clauses (#132).
* Don't touch files whose contents did not change (#127).
* Skip formatting files in hidden directories (#125).
* Don't include trailing whitespace when preserving selection (#124).
* Force constructor initialization lists to their own line if the parameter
  list is split across multiple lines (#151).
* Allow splitting in index operator calls (#140).
* Handle sync* and async* syntax (#151).
* Indent the parameter list more if the body is a wrapped "=>" (#144).

# 0.1.2

* Move split conditional operators to the beginning of the next line.

# 0.1.1

* Support formatting enums (#120).
* Handle Windows line endings in multiline strings (#126).
* Increase nesting for conditional operators (#122).<|MERGE_RESOLUTION|>--- conflicted
+++ resolved
@@ -1,13 +1,10 @@
 # 0.2.17
 
 * Handle mixed block and arrow bodied function arguments uniformly (#500).
-<<<<<<< HEAD
+* Handle parenthesized and immediately invoked functions in argument lists
+  like other function literals (#566).
 * Fix splitting in generic methods with `=>` bodies (#584).
 * Don't split after `<` when a collection is in statement position (#589).
-=======
-* Handle parenthesized and immediately invoked functions in argument lists
-  like other function literals (#566).
->>>>>>> 11d7566b
 
 # 0.2.16
 
