--- conflicted
+++ resolved
@@ -12,11 +12,7 @@
 import 'summary.dart';
 
 // Note: The following line of code is modified by tool/grind.dart.
-<<<<<<< HEAD
-const dartStyleVersion = '3.0.1';
-=======
 const dartStyleVersion = '3.0.2-wip';
->>>>>>> 02c6ca65
 
 /// Global options that affect how the formatter produces and uses its outputs.
 final class FormatterOptions {
