--- conflicted
+++ resolved
@@ -91,49 +91,12 @@
     _write(commentPiece, comment.text, comment.offset, multiline: true);
     return commentPiece;
   }
-<<<<<<< HEAD
 
   /// Applies any hanging comments before [token] to the preceding [CodePiece]
   /// and takes and returns any remaining leading comments.
   List<Piece> takeCommentsBefore(Token token) {
     return _splitComments(_comments.takeCommentsBefore(token), token);
   }
-
-  /// Creates a [CodePiece] for [token] and handles any comments that precede
-  /// it, which get attached either as hanging comments on the preceding
-  /// [CodePiece] or leading comments on this one.
-  ///
-  /// If [discardedToken] is given, it is a token immediately before [token]
-  /// that is going to be discarded. Passing it in here ensures any comments
-  /// before it are preserved.
-  ///
-  /// If [multiline] is `true`, then [token]'s lexeme may contain internal
-  /// newlines. The lexeme will be split into separate lines. If omitted, then
-  /// [token] must not contain newlines.
-  ///
-  /// If [lexeme] is given, then uses that lexeme string instead of [token]'s
-  /// own lexeme.
-  CodePiece _makeCodePiece(Token token,
-      {Token? discardedToken, bool multiline = false}) {
-    var comments = _comments.commentsBefore(token);
-
-    // Include any comments on the preceding discarded token, if there is one.
-    if (discardedToken != null) {
-      comments = _comments.commentsBefore(discardedToken).concatenate(comments);
-    }
-
-    var piece = CodePiece(_splitComments(comments, token));
-    _write(piece, token.lexeme, token.offset, multiline: multiline);
-
-    // Remember it so we can attach hanging comments later.
-    return _previousCode = piece;
-  }
-
-  /// Splits [comments] which precede [token] into [CommentPiece]s that hang
-  /// off the preceding [CodePiece] and those that are leading comments on the
-  /// [CodePiece] for [token].
-  ///
-=======
 
   /// Creates a [CodePiece] for [token] and handles any comments that precede
   /// it, which get attached either as hanging comments on the preceding
@@ -166,7 +129,6 @@
   /// off the preceding [CodePiece] and those that are leading comments on the
   /// [CodePiece] for [token].
   ///
->>>>>>> e15a6628
   /// Attaches hanging comments to [_previousCode]. Returns the list of leading
   /// comments that should precede [token].
   List<Piece> _splitComments(CommentSequence comments, Token token) {
@@ -175,7 +137,6 @@
     var leadingComments = <Piece>[];
     for (var i = 0; i < comments.length; i++) {
       var comment = comments[i];
-<<<<<<< HEAD
 
       // The whitespace after this comment before the next comment or code.
       var trailingWhitespace = switch (token.lexeme) {
@@ -201,36 +162,9 @@
 
   /// Appends [text] to [piece] and updates any selection markers that fall
   /// within it.
-=======
-
-      // The whitespace after this comment before the next comment or code.
-      var trailingWhitespace = switch (token.lexeme) {
-        _ when comment.requiresNewline => Whitespace.newline,
-        // No space between a comment and delimiting punctuation.
-        ']' || '}' || ',' || ';' => Whitespace.none,
-        _ => Whitespace.space,
-      };
-
-      var piece = commentPiece(comment, trailingWhitespace);
-
-      if (comments.isHanging(i)) {
-        // Attach it to the previous CodePiece.
-        _previousCode!.addHangingComment(piece);
-      } else {
-        // Add it to the list of leading comments for the upcoming token.
-        leadingComments.add(piece);
-      }
-    }
-
-    return leadingComments;
-  }
-
-  /// Appends [text] to [piece] and updates any selection markers that fall
-  /// within it.
   ///
   /// The [offset] parameter is the offset in the original source code of the
   /// beginning of where [text] appears.
->>>>>>> e15a6628
   void _write(TextPiece piece, String text, int offset,
       {bool multiline = false}) {
     piece.append(text,
