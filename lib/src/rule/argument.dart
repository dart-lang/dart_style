// Copyright (c) 2015, the Dart project authors.  Please see the AUTHORS file
// for details. All rights reserved. Use of this source code is governed by a
// BSD-style license that can be found in the LICENSE file.
import '../chunk.dart';
import 'rule.dart';

/// Base class for a rule that handles argument or parameter lists.
abstract class ArgumentRule extends SplitContainingRule {
  /// The chunks prior to each positional argument.
  final List<Chunk?> _arguments = [];

<<<<<<< HEAD
  /// The number of leading collection arguments.
  ///
  /// This and [_trailingCollections] cannot both be positive. If every
  /// argument is a collection, this will be [_arguments.length] and
  /// [_trailingCollections] will be 0.
  final int _leadingCollections;

  /// The number of trailing collections.
  ///
  /// This and [_leadingCollections] cannot both be positive.
  final int _trailingCollections;

  /// If true, then inner rules that are written will force this rule to split.
  ///
  /// Temporarily disabled while writing collection arguments so that they can
  /// be multi-line without forcing the whole argument list to split.
  bool _trackInnerRules = true;

  // TODO: Is this all still needed? Now that collections are always in
  // separate blocks, the rules for them are not directly connected.
  // TODO: If this isn't needed, then fullSplitConstraint can be private again.
  /// Don't split when an inner collection rule splits.
  @override
  int? get splitOnInnerRules =>
      _trackInnerRules ? Rule.fullSplitConstraint : null;

  ArgumentRule._(this._leadingCollections, this._trailingCollections);

=======
>>>>>>> 156f5c8c
  /// Remembers [chunk] as containing the split that occurs right before an
  /// argument in the list.
  void beforeArgument(Chunk? chunk) {
    _arguments.add(chunk);
  }
}

/// Rule for handling positional argument lists.
///
/// The number of values is based on the number of arguments and whether or not
/// there are bodies. The first two values are always:
///
/// * 0: Do not split at all.
/// * 1: Split only before the first argument.
///
/// Then there is a value for each argument, to split before that argument.
/// These values work back to front. So, for a two-argument list, value 2 splits
/// after the second argument and value 3 splits after the first.
///
/// Then there is a value that splits before every argument.
///
/// Finally, if there are collection arguments, there is another value that
/// splits before all of the non-collection arguments, but does not split
/// before the collections, so that they can split internally.
class PositionalRule extends ArgumentRule {
  /// The number of leading collection arguments.
  ///
  /// This and [_trailingCollections] cannot both be positive. If every
  /// argument is a collection, this will be [_arguments.length] and
  /// [_trailingCollections] will be 0.
  final int _leadingCollections;

  /// The number of trailing collections.
  ///
  /// This and [_leadingCollections] cannot both be positive.
  final int _trailingCollections;

  /// Creates a new rule for a positional argument list.
  ///
  /// [argumentCount] is the number of arguments that will be added to the rule
  /// by later calls to [beforeArgument()].
  ///
  /// If [collectionRule] is given, it is the rule used to split the collection
  /// arguments in the list. It must be provided if [leadingCollections] or
  /// [trailingCollections] is non-zero.
  PositionalRule(Rule? collectionRule,
      {required int argumentCount,
      int leadingCollections = 0,
      int trailingCollections = 0})
      : _leadingCollections = leadingCollections,
        _trailingCollections = trailingCollections {
    // Don't split inside collections if there are leading collections and
    // we split before the first argument.
    if (leadingCollections > 0) {
      addConstraint(1, collectionRule!, Rule.unsplit);
    }

    // If we're only splitting before the non-collection arguments, the
    // intent is to split inside the collections, so force that here.
    if (leadingCollections > 0 || trailingCollections > 0) {
      addConstraint(argumentCount + 1, collectionRule!, 1);
    }

    // Split before a single argument. If it's in the middle of the collection
    // arguments, don't allow them to split.
    for (var argument = 0; argument < leadingCollections; argument++) {
      var value = argumentCount - argument + 1;
      addConstraint(value, collectionRule!, Rule.unsplit);
    }

    for (var argument = argumentCount - trailingCollections;
        argument < argumentCount;
        argument++) {
      var value = argumentCount - argument + 1;
      addConstraint(value, collectionRule!, Rule.unsplit);
    }
  }

  @override
  int get numValues {
    // Can split before any one argument or none.
    var result = _arguments.length + 1;

    // If there are multiple arguments, can split before all of them.
    if (_arguments.length > 1) result++;

    // When there are collection arguments, there are two ways we can split on
    // "all" arguments:
    //
    // - Split on just the non-collection arguments, and force the collection
    //   arguments to split internally.
    // - Split on all of them including the collection arguments, and do not
    //   allow the collection arguments to split internally.
    if (_leadingCollections > 0 || _trailingCollections > 0) result++;

    return result;
  }

  @override
  bool isSplitAtValue(int value, Chunk chunk) {
    // Split only before the first argument. Keep the entire argument list
    // together on the next line.
    if (value == 1) return chunk == _arguments.first;

    // Split before a single argument. Try later arguments before earlier ones
    // to try to keep as much on the first line as possible.
    if (value <= _arguments.length) {
      var argument = _arguments.length - value + 1;
      return chunk == _arguments[argument];
    }

    // Only split before the non-collection arguments.
    if (value == _arguments.length + 1) {
      for (var i = 0; i < _leadingCollections; i++) {
        if (chunk == _arguments[i]) return false;
      }

      for (var i = _arguments.length - _trailingCollections;
          i < _arguments.length;
          i++) {
        if (chunk == _arguments[i]) return false;
      }

      return true;
    }

    // Split before all of the arguments, even the collections.
    return true;
  }

  /// Builds any constraints from this positional argument rule onto the [rule]
  /// used for the subsequent named arguments in the same argument list.
  ///
  /// The [rule] is normally a [NamedRule] but [PositionalRule] is also used for
  /// the property accesses at the beginning of a call chain, in which case this
  /// is just a [SimpleRule].
  void addNamedArgsConstraints(Rule rule) {
    // If the positional args are one-per-line, the named args are too.
    addConstraint(fullySplitValue, rule, Rule.fullSplitConstraint);

    // Otherwise, if there is any split in the positional arguments, don't
    // allow the named arguments on the same line as them.
    addRangeConstraint(1, fullySplitValue, rule, Rule.mustSplit);
  }

  @override
  String toString() => 'Pos${super.toString()}';
}

/// Splitting rule for a list of named arguments or parameters. Its values mean:
///
/// * Do not split at all.
/// * Split only before first argument.
/// * Split before all arguments.
class NamedRule extends ArgumentRule {
  @override
  int get numValues => 3;

  /// Creates a new rule for a named argument list.
  ///
  /// [argumentCount] is the number of arguments that will be added to the rule
  /// by later calls to [beforeArgument()].
  ///
  /// If [collectionRule] is given, it is the rule used to split the collection
  /// arguments in the list. It must be provided if [leadingCollections] or
  /// [trailingCollections] is non-zero.
  NamedRule(
      Rule? collectionRule, int leadingCollections, int trailingCollections) {
    if (leadingCollections > 0 || trailingCollections > 0) {
      // Split only before the first argument. Don't allow the collections to
      // split.
      addConstraint(1, collectionRule!, Rule.unsplit);
    }
  }

  @override
  bool isSplitAtValue(int value, Chunk chunk) {
    // Move all arguments to the second line as a unit.
    if (value == 1) return chunk == _arguments.first;

    // Otherwise, split before all arguments.
    return true;
  }

  @override
  String toString() => 'Named${super.toString()}';
}<|MERGE_RESOLUTION|>--- conflicted
+++ resolved
@@ -5,22 +5,9 @@
 import 'rule.dart';
 
 /// Base class for a rule that handles argument or parameter lists.
-abstract class ArgumentRule extends SplitContainingRule {
+abstract class ArgumentRule extends Rule {
   /// The chunks prior to each positional argument.
   final List<Chunk?> _arguments = [];
-
-<<<<<<< HEAD
-  /// The number of leading collection arguments.
-  ///
-  /// This and [_trailingCollections] cannot both be positive. If every
-  /// argument is a collection, this will be [_arguments.length] and
-  /// [_trailingCollections] will be 0.
-  final int _leadingCollections;
-
-  /// The number of trailing collections.
-  ///
-  /// This and [_leadingCollections] cannot both be positive.
-  final int _trailingCollections;
 
   /// If true, then inner rules that are written will force this rule to split.
   ///
@@ -36,14 +23,22 @@
   int? get splitOnInnerRules =>
       _trackInnerRules ? Rule.fullSplitConstraint : null;
 
-  ArgumentRule._(this._leadingCollections, this._trailingCollections);
-
-=======
->>>>>>> 156f5c8c
   /// Remembers [chunk] as containing the split that occurs right before an
   /// argument in the list.
   void beforeArgument(Chunk? chunk) {
     _arguments.add(chunk);
+  }
+
+  /// Disables tracking inner rules while a collection argument is written.
+  void disableSplitOnInnerRules() {
+    assert(_trackInnerRules == true);
+    _trackInnerRules = false;
+  }
+
+  /// Re-enables tracking inner rules.
+  void enableSplitOnInnerRules() {
+    assert(_trackInnerRules == false);
+    _trackInnerRules = true;
   }
 }
 
