// Copyright (c) 2014, the Dart project authors.  Please see the AUTHORS file
// for details. All rights reserved. Use of this source code is governed by a
// BSD-style license that can be found in the LICENSE file.
import 'dart:math' as math;

import 'package:analyzer/dart/analysis/features.dart';
import 'package:analyzer/dart/analysis/results.dart';
import 'package:analyzer/dart/analysis/utilities.dart';
import 'package:analyzer/dart/ast/ast.dart';
import 'package:analyzer/dart/ast/token.dart';
import 'package:analyzer/error/error.dart';
// ignore: implementation_imports
import 'package:analyzer/src/dart/scanner/scanner.dart';
// ignore: implementation_imports
import 'package:analyzer/src/string_source.dart';
import 'package:pub_semver/pub_semver.dart';

import 'constants.dart';
import 'exceptions.dart';
import 'front_end/ast_node_visitor.dart';
import 'source_code.dart';
import 'source_visitor.dart';
import 'string_compare.dart' as string_compare;
import 'style_fix.dart';

/// The in-progress "tall" formatting style is enabled by passing an experiment
/// flag with this name.
///
/// Note that this isn't a real Dart SDK experiment: Only the formatter supports
/// it. We use the [experimentFlags] API to pass this in so that support for it
/// can be removed in a later version without it being a breaking change to the
/// dart_style library API.
const _tallStyleExperimentFlag = 'tall-style';

/// Dart source code formatter.
class DartFormatter {
  /// The string that newlines should use.
  ///
  /// If not explicitly provided, this is inferred from the source text. If the
  /// first newline is `\r\n` (Windows), it will use that. Otherwise, it uses
  /// Unix-style line endings (`\n`).
  String? lineEnding;

  /// The number of characters allowed in a single line.
  final int pageWidth;

  /// The number of characters of indentation to prefix the output lines with.
  final int indent;

  final Set<StyleFix> fixes;

  /// Flags to enable experimental language features.
  ///
  /// See dart.dev/go/experiments for details.
  final List<String> experimentFlags;

  /// Creates a new formatter for Dart code.
  ///
  /// If [lineEnding] is given, that will be used for any newlines in the
  /// output. Otherwise, the line separator will be inferred from the line
  /// endings in the source file.
  ///
  /// If [indent] is given, that many levels of indentation will be prefixed
  /// before each resulting line in the output.
  ///
  /// While formatting, also applies any of the given [fixes].
  DartFormatter(
      {this.lineEnding,
      int? pageWidth,
      int? indent,
      Iterable<StyleFix>? fixes,
      List<String>? experimentFlags})
      : pageWidth = pageWidth ?? 80,
        indent = indent ?? 0,
        fixes = {...?fixes},
        experimentFlags = [...?experimentFlags];

  /// Formats the given [source] string containing an entire Dart compilation
  /// unit.
  ///
  /// If [uri] is given, it is a [String] or [Uri] used to identify the file
  /// being formatted in error messages.
  String format(String source, {uri}) {
    if (uri == null) {
      // Do nothing.
    } else if (uri is Uri) {
      uri = uri.toString();
    } else if (uri is String) {
      // Do nothing.
    } else {
      throw ArgumentError('uri must be `null`, a Uri, or a String.');
    }

    return formatSource(SourceCode(source, uri: uri, isCompilationUnit: true))
        .text;
  }

  /// Formats the given [source] string containing a single Dart statement.
  String formatStatement(String source) {
    return formatSource(SourceCode(source, isCompilationUnit: false)).text;
  }

  /// Formats the given [source].
  ///
  /// Returns a new [SourceCode] containing the formatted code and the resulting
  /// selection, if any.
  SourceCode formatSource(SourceCode source) {
    var inputOffset = 0;
    var text = source.text;
    var unitSourceCode = source;

    // If we're parsing a single statement, wrap the source in a fake function.
    if (!source.isCompilationUnit) {
      var prefix = 'void foo() { ';
      inputOffset = prefix.length;
      text = '$prefix$text }';
      unitSourceCode = SourceCode(
        text,
        uri: source.uri,
        isCompilationUnit: false,
        selectionStart: source.selectionStart != null
            ? source.selectionStart! + inputOffset
            : null,
        selectionLength: source.selectionLength,
      );
    }

    // Parse it.
    var parseResult = _parse(text, source.uri, patterns: true);

    // If we couldn't parse it with patterns enabled, it may be because of
    // one of the breaking syntax changes to switch cases. Try parsing it
    // again without patterns.
    if (parseResult.errors.isNotEmpty) {
      var withoutPatternsResult = _parse(text, source.uri, patterns: false);

      // If we succeeded this time, use this parse instead.
      if (withoutPatternsResult.errors.isEmpty) {
        parseResult = withoutPatternsResult;
      }
    }

    // Infer the line ending if not given one. Do it here since now we know
    // where the lines start.
    if (lineEnding == null) {
      // If the first newline is "\r\n", use that. Otherwise, use "\n".
      var lineStarts = parseResult.lineInfo.lineStarts;
      if (lineStarts.length > 1 &&
          lineStarts[1] >= 2 &&
          text[lineStarts[1] - 2] == '\r') {
        lineEnding = '\r\n';
      } else {
        lineEnding = '\n';
      }
    }

    // Throw if there are syntactic errors.
    var syntacticErrors = parseResult.errors.where((error) {
      return error.errorCode.type == ErrorType.SYNTACTIC_ERROR;
    }).toList();
    if (syntacticErrors.isNotEmpty) {
      throw FormatterException(syntacticErrors);
    }

    AstNode node;
    if (source.isCompilationUnit) {
      node = parseResult.unit;
    } else {
      var function = parseResult.unit.declarations[0] as FunctionDeclaration;
      var body = function.functionExpression.body as BlockFunctionBody;
      node = body.block.statements[0];

      // Make sure we consumed all of the source.
      var token = node.endToken.next!;
      if (token.type != TokenType.CLOSE_CURLY_BRACKET) {
        var stringSource = StringSource(text, source.uri);
        var error = AnalysisError.tmp(
            source: stringSource,
            offset: token.offset - inputOffset,
            length: math.max(token.length, 1),
            errorCode: ParserErrorCode.UNEXPECTED_TOKEN,
            arguments: [token.lexeme]);
        throw FormatterException([error]);
      }
    }

    // Format it.
    var lineInfo = parseResult.lineInfo;

    SourceCode output;
<<<<<<< HEAD
    if (experimentFlags.contains(_tallStyleExperimentFlag)) {
=======
    if (experimentFlags.contains(tallStyleExperimentFlag)) {
>>>>>>> bcdafc08
      var visitor = AstNodeVisitor(this, lineInfo, unitSourceCode);
      output = visitor.run(node);
    } else {
      var visitor = SourceVisitor(this, lineInfo, unitSourceCode);
      output = visitor.run(node);
    }

    // Sanity check that only whitespace was changed if that's all we expect.
    if (fixes.isEmpty &&
        !string_compare.equalIgnoringWhitespace(source.text, output.text)) {
      throw UnexpectedOutputException(source.text, output.text);
    }

    return output;
  }

  /// Parse [source] from [uri].
  ///
  /// If [patterns] is `true`, the parse at the latest language version
  /// which supports patterns and treats switch cases as patterns. If `false`,
  /// then parses using an older language version where switch cases are
  /// constant expressions.
  ///
  // TODO(rnystrom): This is a pretty big hack. Up until now, every language
  // version was a strict syntactic superset of all previous versions. That let
  // the formatter parse every file at the latest language version without
  // having to detect each file's actual version, which requires digging around
  // in the file system for package configs and looking for "@dart" comments in
  // files. It also means the library API that parses arbitrary strings doesn't
  // have to worry about what version the code should be interpreted as.
  //
  // But with patterns, a small number of switch cases are no longer
  // syntactically valid. Breakage from this is very rare. Instead of adding
  // the machinery to detect language versions (which is likely to be slow and
  // brittle), we just try parsing everything with patterns enabled. When a
  // parse error occurs, we try parsing it again with pattern disabled. If that
  // happens to parse without error, then we use that result instead.
  ParseStringResult _parse(String source, String? uri,
      {required bool patterns}) {
    var version = patterns ? Version(3, 0, 0) : Version(2, 19, 0);

    // Don't pass the formatter's own experiment flag to the parser.
    var experiments = experimentFlags.toList();
<<<<<<< HEAD
    experiments.remove(_tallStyleExperimentFlag);
=======
    experiments.remove(tallStyleExperimentFlag);
>>>>>>> bcdafc08

    var featureSet = FeatureSet.fromEnableFlags2(
        sdkLanguageVersion: version, flags: experiments);

    return parseString(
      content: source,
      featureSet: featureSet,
      path: uri,
      throwIfDiagnostics: false,
    );
  }
}<|MERGE_RESOLUTION|>--- conflicted
+++ resolved
@@ -22,15 +22,6 @@
 import 'source_visitor.dart';
 import 'string_compare.dart' as string_compare;
 import 'style_fix.dart';
-
-/// The in-progress "tall" formatting style is enabled by passing an experiment
-/// flag with this name.
-///
-/// Note that this isn't a real Dart SDK experiment: Only the formatter supports
-/// it. We use the [experimentFlags] API to pass this in so that support for it
-/// can be removed in a later version without it being a breaking change to the
-/// dart_style library API.
-const _tallStyleExperimentFlag = 'tall-style';
 
 /// Dart source code formatter.
 class DartFormatter {
@@ -188,11 +179,7 @@
     var lineInfo = parseResult.lineInfo;
 
     SourceCode output;
-<<<<<<< HEAD
-    if (experimentFlags.contains(_tallStyleExperimentFlag)) {
-=======
     if (experimentFlags.contains(tallStyleExperimentFlag)) {
->>>>>>> bcdafc08
       var visitor = AstNodeVisitor(this, lineInfo, unitSourceCode);
       output = visitor.run(node);
     } else {
@@ -236,11 +223,7 @@
 
     // Don't pass the formatter's own experiment flag to the parser.
     var experiments = experimentFlags.toList();
-<<<<<<< HEAD
-    experiments.remove(_tallStyleExperimentFlag);
-=======
     experiments.remove(tallStyleExperimentFlag);
->>>>>>> bcdafc08
 
     var featureSet = FeatureSet.fromEnableFlags2(
         sdkLanguageVersion: version, flags: experiments);
