--- conflicted
+++ resolved
@@ -19,8 +19,6 @@
         })
         .then(________traverseDeps_depender__deps_);
   }
-<<<<<<< HEAD
-=======
 }
 >>> Function expression body in expression body member.
 ItemRenderer<Project> get projectRenderer => (HasUIDisplayName item) =>
@@ -33,22 +31,4 @@
     _api.executeShellCommand(command);
 <<<
 Future<String> executeShellCommand(String command) async => _api
-    .executeShellCommand(command);
->>> Split in long type parameter clause.
-abstract class StreamNotifierProviderBase<
-  NotifierT extends AsyncNotifierBase<T>,
-  T
-> extends ProviderWithNotifier<AsyncValue<T>, NotifierT>
-    with FutureModifier<T> {
-  // ...
-}
-<<<
-abstract class StreamNotifierProviderBase<
-  NotifierT extends AsyncNotifierBase<T>,
-  T
->
-    extends ProviderWithNotifier<AsyncValue<T>, NotifierT>
-    with FutureModifier<T> {
-  // ...
->>>>>>> 97765398
-}+    .executeShellCommand(command);