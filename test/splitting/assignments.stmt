--- conflicted
+++ resolved
@@ -44,12 +44,8 @@
 >>> long binary expression initializer
 variableName = argument * argument + argument;
 <<<
-<<<<<<< HEAD
 variableName = argument * argument +
     argument;
-=======
-variableName =
-    argument * argument + argument;
 >>> prefer to split at "=" instead of pattern
 (longIdentifier && anotherOne) = longValue;
 <<<
@@ -153,5 +149,4 @@
   third,
   fourth,
   fifth
-);
->>>>>>> 156f5c8c
+);