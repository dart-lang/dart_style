--- conflicted
+++ resolved
@@ -150,12 +150,8 @@
             pageWidth: testFile.pageWidth,
             indent: formatTest.leadingIndent,
             fixes: [...?baseFixes, ...formatTest.fixes],
-<<<<<<< HEAD
-            experimentFlags: useTallStyle ? const ['tall-style'] : null);
-=======
             experimentFlags:
                 useTallStyle ? const [tallStyleExperimentFlag] : null);
->>>>>>> bcdafc08
 
         var actual = formatter.formatSource(formatTest.input);
 
