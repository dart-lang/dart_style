// Copyright (c) 2023, the Dart project authors.  Please see the AUTHORS file
// for details. All rights reserved. Use of this source code is governed by a
// BSD-style license that can be found in the LICENSE file.
import 'package:analyzer/dart/ast/ast.dart';
import 'package:analyzer/dart/ast/token.dart';

import '../ast_extensions.dart';
import '../piece/adjacent.dart';
import '../piece/assign.dart';
import '../piece/block.dart';
import '../piece/clause.dart';
import '../piece/function.dart';
import '../piece/if.dart';
import '../piece/infix.dart';
import '../piece/list.dart';
import '../piece/piece.dart';
import '../piece/postfix.dart';
import '../piece/type.dart';
import 'ast_node_visitor.dart';
import 'comment_writer.dart';
import 'delimited_list_builder.dart';
import 'piece_writer.dart';
import 'sequence_builder.dart';

/// Record type for a destructured binary operator-like syntactic construct.
typedef BinaryOperation = (AstNode left, Token operator, AstNode right);

/// Utility methods for creating pieces that share formatting logic across
/// multiple parts of the language.
///
/// Many AST nodes are structurally similar and receive similar formatting. For
/// example, imports and exports are mostly the same, with exports a subset of
/// imports. Likewise, assert statements are formatted like function calls and
/// argument lists.
///
/// This mixin defines functions that represent a general construct that is
/// formatted a certain way. The function builds up an appropriate set of
/// [Piece]s given the various AST subcomponents passed in as parameters. The
/// main [AstNodeVisitor] class then calls those for all of the AST nodes that
/// should receive that similar formatting.
///
/// These are all void functions because they generally push their result into
/// the [PieceWriter].
///
/// Naming these functions can be hard. For example, there isn't an obvious
/// word for "import or export directive" or "named thing with argument list".
/// To avoid that, we pick one concrete construct formatted by the function,
/// usually the most common, and name it after that, as in [createImport()].
mixin PieceFactory implements CommentWriter {
  void visit(AstNode? node, {void Function()? before, void Function()? after});

  /// Creates a [BlockPiece] for a given bracket-delimited block or declaration
  /// body.
  ///
  /// If [forceSplit] is `true`, then the block will split even if empty. This
  /// is used, for example, with empty blocks in `if` statements followed by
  /// `else` clauses:
  ///
  /// ```
  /// if (condition) {
  /// } else {}
  /// ```
  void createBody(Token leftBracket, List<AstNode> contents, Token rightBracket,
      {bool forceSplit = false}) {
    token(leftBracket);
    var leftBracketPiece = pieces.split();

    var sequence = SequenceBuilder(this);
    for (var node in contents) {
      sequence.visit(node);

      // If the node has a non-empty braced body, then require a blank line
      // between it and the next node.
      if (node.hasNonEmptyBody) sequence.addBlank();
    }

    // Place any comments before the "}" inside the block.
    sequence.addCommentsBefore(rightBracket);

    token(rightBracket);
    var rightBracketPiece = pieces.take();

    pieces.give(BlockPiece(
        leftBracketPiece, sequence.build(), rightBracketPiece,
        alwaysSplit: forceSplit || contents.isNotEmpty));
  }

  /// Creates a [BlockPiece] for a given [Block].
  ///
  /// If [forceSplit] is `true`, then the block will split even if empty. This
  /// is used, for example, with empty blocks in `if` statements followed by
  /// `else` clauses:
  ///
  /// ```
  /// if (condition) {
  /// } else {}
  /// ```
  void createBlock(Block block, {bool forceSplit = false}) {
    createBody(block.leftBracket, block.statements, block.rightBracket,
        forceSplit: forceSplit);
  }

  /// Creates a piece for a `break` or `continue` statement.
  void createBreak(Token keyword, SimpleIdentifier? label, Token semicolon) {
    token(keyword);
    if (label != null) {
      space();
      visit(label);
    }
    token(semicolon);
  }

  /// Creates a [ListPiece] for a collection literal.
  void createCollection(Token? constKeyword, Token leftBracket,
      List<AstNode> elements, Token rightBracket,
      {TypeArgumentList? typeArguments, ListStyle style = const ListStyle()}) {
    modifier(constKeyword);
    visit(typeArguments);

    // TODO(tall): Support a line comment inside a collection literal as a
    // signal to preserve internal newlines. So if you have:
    //
    // ```
    // var list = [
    //   1, 2, 3, // comment
    //   4, 5, 6,
    // ];
    // ```
    //
    // The formatter will preserve the newline after element 3 and the lack of
    // them after the other elements.

    createList(
      leftBracket: leftBracket,
      elements,
      rightBracket: rightBracket,
      style: style,
    );
  }

  /// Creates metadata annotations for a directive.
  ///
  /// Always forces the annotations to be on a previous line.
  void createDirectiveMetadata(Directive directive) {
    // TODO(tall): Implement. See SourceVisitor._visitDirectiveMetadata().
    if (directive.metadata.isNotEmpty) throw UnimplementedError();
  }

  /// Creates a dotted or qualified identifier.
  void createDotted(NodeList<SimpleIdentifier> components) {
    for (var component in components) {
      // Write the preceding ".".
      if (component != components.first) {
        token(component.beginToken.previous);
      }

      visit(component);
    }
  }

  /// Creates a function, method, getter, or setter declaration.
  ///
  /// If [modifierKeyword] is given, it should be the `static` or `abstract`
  /// modifier on a method declaration. If [operatorKeyword] is given, it
  /// should be the `operator` keyword on an operator declaration. If
  /// [propertyKeyword] is given, it should be the `get` or `set` keyword on a
  /// getter or setter declaration.
  void createFunction(
      {Token? externalKeyword,
      Token? modifierKeyword,
      AstNode? returnType,
      Token? operatorKeyword,
      Token? propertyKeyword,
      required Token name,
      TypeParameterList? typeParameters,
      FormalParameterList? parameters,
      required FunctionBody body}) {
    modifier(externalKeyword);
    modifier(modifierKeyword);

    Piece? returnTypePiece;
    if (returnType != null) {
      visit(returnType);
      returnTypePiece = pieces.split();
    }

    modifier(operatorKeyword);
    modifier(propertyKeyword);
    token(name);

    finishFunction(returnTypePiece, typeParameters, parameters, body);
  }

  /// Creates a function type or function-typed formal.
  void createFunctionType(
      TypeAnnotation? returnType,
      Token? functionKeywordOrName,
      TypeParameterList? typeParameters,
      FormalParameterList parameters,
      Token? question) {
    Piece? returnTypePiece;
    if (returnType != null) {
      visit(returnType);
      returnTypePiece = pieces.split();
    }

    token(functionKeywordOrName);
    visit(typeParameters);
    visit(parameters);
    token(question);
    var parametersPiece = pieces.take();

    pieces.give(FunctionPiece(returnTypePiece, parametersPiece));
  }

  // TODO(tall): Generalize this to work with if elements too.
  /// Creates a piece for a chain of if-else-if... statements.
  void createIf(IfStatement ifStatement) {
    var piece = IfPiece();

    // Recurses through the else branches to flatten them into a linear if-else
    // chain handled by a single [IfPiece].
    void traverse(IfStatement node) {
      token(node.ifKeyword);
      space();
      token(node.leftParenthesis);
      visit(node.expression);
      token(node.rightParenthesis);
      var condition = pieces.split();

      // Edge case: When the then branch is a block and there is an else clause
      // after it, we want to force the block to split even if empty, like:
      //
      // ```
      // if (condition) {
      // } else {
      //   body;
      // }
      // ```
      if (node.thenStatement case Block thenBlock
          when node.elseStatement != null) {
        createBlock(thenBlock, forceSplit: true);
      } else {
        visit(node.thenStatement);
      }

      var thenStatement = pieces.split();
      piece.add(condition, thenStatement, isBlock: node.thenStatement is Block);

      switch (node.elseStatement) {
        case IfStatement elseIf:
          // Hit an else-if, so flatten it into the chain with the `else`
          // becoming part of the next section's header.
          token(node.elseKeyword);
          space();
          traverse(elseIf);

        case var elseStatement?:
          // Any other kind of else body ends the chain, with the header for
          // the last section just being the `else` keyword.
          token(node.elseKeyword);
          var header = pieces.split();

          visit(elseStatement);
          var statement = pieces.take();
          piece.add(header, statement, isBlock: elseStatement is Block);
      }
    }

    traverse(ifStatement);

    pieces.give(piece);
  }

  /// Creates an [ImportPiece] for an import or export directive.
  void createImport(NamespaceDirective directive, Token keyword,
      {Token? deferredKeyword, Token? asKeyword, SimpleIdentifier? prefix}) {
    createDirectiveMetadata(directive);
    token(keyword);
    space();
    visit(directive.uri);
    var importPieces = [pieces.take()];

    if (directive.configurations.isNotEmpty) {
      var configurations = <Piece>[];
      for (var configuration in directive.configurations) {
        pieces.split();
        visit(configuration);
        configurations.add(pieces.take());
      }

      importPieces.add(PostfixPiece(configurations));
    }

    if (asKeyword != null) {
      pieces.split();
      token(deferredKeyword, after: space);
      token(asKeyword);
      space();
      visit(prefix);
      importPieces.add(PostfixPiece([pieces.take()]));
    }

    if (directive.combinators.isNotEmpty) {
      var combinators = <ClausePiece>[];
      for (var combinatorNode in directive.combinators) {
        pieces.split();
        token(combinatorNode.keyword);
        var combinatorKeyword = pieces.split();

        switch (combinatorNode) {
          case HideCombinator(hiddenNames: var names):
          case ShowCombinator(shownNames: var names):
            var parts = <Piece>[];
            for (var name in names) {
              pieces.split();
              token(name.token);
              commaAfter(name);
              parts.add(pieces.take());
            }

            var combinator = ClausePiece(combinatorKeyword, parts);
            combinators.add(combinator);
          default:
            throw StateError('Unknown combinator type $combinatorNode.');
        }
      }

      importPieces.add(ClausesPiece(combinators));
    }

    token(directive.semicolon);

    pieces.give(AdjacentPiece(importPieces));
  }

  /// Creates a single infix operation.
  ///
  /// If [hanging] is `true` then the operator goes at the end of the first
  /// line, like `+`. Otherwise, it goes at the beginning of the second, like
  /// `as`.
  ///
  /// The [operator2] parameter may be passed if the "operator" is actually two
  /// separate tokens, as in `foo is! Bar`.
  void createInfix(AstNode left, Token operator, AstNode right,
      {bool hanging = false, Token? operator2}) {
    var operands = <Piece>[];

    visit(left);

    if (hanging) {
      space();
      token(operator);
      token(operator2);
      operands.add(pieces.split());
    } else {
      operands.add(pieces.split());
      token(operator);
      token(operator2);
      space();
    }

    visit(right);
    operands.add(pieces.take());
    pieces.give(InfixPiece(operands));
  }

  /// Creates a chained infix operation: a binary operator expression, or
  /// binary pattern.
  ///
  /// In a tree of binary AST nodes, all operators at the same precedence are
  /// treated as a single chain of operators that either all split or none do.
  /// Operands within those (which may themselves be chains of higher
  /// precedence binary operators) are then formatted independently.
  ///
  /// [T] is the type of node being visited and [destructure] is a callback
  /// that takes one of those and yields the operands and operator. We need
  /// this since there's no interface shared by the various binary operator
  /// AST nodes.
  ///
  /// If [precedence] is given, then this only flattens binary nodes with that
  /// same precedence.
  void createInfixChain<T extends AstNode>(
      T node, BinaryOperation Function(T node) destructure,
      {int? precedence}) {
    var operands = <Piece>[];

    void traverse(AstNode e) {
      // If the node is one if our infix operators, then recurse into the
      // operands.
      if (e is T) {
        var (left, operator, right) = destructure(e);
        if (precedence == null || operator.type.precedence == precedence) {
          traverse(left);
          space();
          token(operator);
          pieces.split();
          traverse(right);
          return;
        }
      }

      // Otherwise, just write the node itself.
      visit(e);
      operands.add(pieces.take());
    }

    traverse(node);

    pieces.give(InfixPiece(operands));
  }

  /// Creates a [ListPiece] for the given bracket-delimited set of elements.
  void createList(Iterable<AstNode> elements,
      {Token? leftBracket,
      Token? rightBracket,
      ListStyle style = const ListStyle()}) {
    var builder = DelimitedListBuilder(this, style);
    if (leftBracket != null) builder.leftBracket(leftBracket);
    elements.forEach(builder.visit);
    if (rightBracket != null) builder.rightBracket(rightBracket);
    pieces.give(builder.build());
  }

  /// Visits the `switch (expr)` part of a switch statement or expression.
  void createSwitchValue(Token switchKeyword, Token leftParenthesis,
      Expression value, Token rightParenthesis) {
    // Format like an argument list since it is an expression surrounded by
    // parentheses.
    var builder = DelimitedListBuilder(
        this, const ListStyle(commas: Commas.none, splitCost: 2));

    // Attach the `switch ` as part of the `(`.
    token(switchKeyword);
    space();

    builder.leftBracket(leftParenthesis);
    builder.visit(value);
    builder.rightBracket(rightParenthesis);

    pieces.give(builder.build());
  }

  /// Creates a class, enum, extension, mixin, or mixin application class
  /// declaration.
  ///
  /// For all but a mixin application class, [body] should a record containing
  /// the bracket delimiters and the list of member declarations for the type's
  /// body.
  ///
  /// For mixin application classes, [body] is `null` and instead [equals],
  /// [superclass], and [semicolon] are provided.
  void createType(NodeList<Annotation> metadata, List<Token?> modifiers,
      Token keyword, Token name,
      {TypeParameterList? typeParameters,
      Token? equals,
      NamedType? superclass,
      ExtendsClause? extendsClause,
      WithClause? withClause,
      ImplementsClause? implementsClause,
      NativeClause? nativeClause,
      ({Token leftBracket, List<AstNode> members, Token rightBracket})? body,
      Token? semicolon}) {
    if (metadata.isNotEmpty) throw UnimplementedError('Type metadata.');
<<<<<<< HEAD
=======
    if (body != null && body.members.isNotEmpty) {
      throw UnimplementedError('Type members.');
    }
>>>>>>> f1580e35

    modifiers.forEach(modifier);
    token(keyword);
    space();
    token(name);
    visit(typeParameters);

    // Mixin application classes have ` = Superclass` after the declaration
    // name.
    if (equals != null) {
      space();
      token(equals);
      space();
      visit(superclass);
    }

    var header = pieces.split();

    var clauses = <ClausePiece>[];

    void typeClause(Token keyword, List<AstNode> types) {
      token(keyword);
      var keywordPiece = pieces.split();

      var typePieces = <Piece>[];
      for (var type in types) {
        visit(type);
        commaAfter(type);
        typePieces.add(pieces.split());
      }

      clauses.add(ClausePiece(keywordPiece, typePieces));
    }

    if (extendsClause != null) {
      typeClause(extendsClause.extendsKeyword, [extendsClause.superclass]);
    }

    if (withClause != null) {
      typeClause(withClause.withKeyword, withClause.mixinTypes);
    }

    if (implementsClause != null) {
      typeClause(
          implementsClause.implementsKeyword, implementsClause.interfaces);
    }

    ClausesPiece? clausesPiece;
    if (clauses.isNotEmpty) {
      clausesPiece =
          ClausesPiece(clauses, allowLeadingClause: extendsClause != null);
    }

    visit(nativeClause);
    space();

    if (body != null) {
      createBody(body.leftBracket, body.members, body.rightBracket);
    } else {
      token(semicolon);
    }
    var bodyPiece = pieces.take();

    pieces.give(
        TypePiece(header, clausesPiece, bodyPiece, hasBody: body != null));
  }

  /// Creates a [ListPiece] for a type argument or type parameter list.
  void createTypeList(
      Token leftBracket, Iterable<AstNode> elements, Token rightBracket) {
    return createList(
        leftBracket: leftBracket,
        elements,
        rightBracket: rightBracket,
        style: const ListStyle(commas: Commas.nonTrailing, splitCost: 3));
  }

  /// Writes the parts of a formal parameter shared by all formal parameter
  /// types: metadata, `covariant`, etc.
  void startFormalParameter(FormalParameter parameter) {
    if (parameter.metadata.isNotEmpty) throw UnimplementedError();

    modifier(parameter.requiredKeyword);
    modifier(parameter.covariantKeyword);
  }

  /// Handles the `async`, `sync*`, or `async*` modifiers on a function body.
  void functionBodyModifiers(FunctionBody body) {
    // The `async` or `sync` keyword.
    token(body.keyword);
    token(body.star);
    if (body.keyword != null) space();
  }

  /// Creates a [Piece] for some code followed by an `=` and an expression in
  /// any place where an `=` appears:
  ///
  /// * Assignment
  /// * Variable declaration
  /// * Constructor initializer
  ///
  /// This is also used for map literal entries and named arguments which are
  /// also sort of like bindings. In that case, [operator] is the `:`.
  ///
  /// This method assumes the code to the left of the `=` or `:` has already
  /// been visited.
  void finishAssignment(Token operator, Expression rightHandSide) {
    if (operator.type == TokenType.EQ) space();
    token(operator);
    var target = pieces.split();

    visit(rightHandSide);

    var initializer = pieces.take();
    pieces.give(AssignPiece(target, initializer,
        isValueDelimited: rightHandSide.isDelimited));
  }

  /// Writes the argument list part of a constructor, function, or method call
  /// after the name has been written.
  void finishCall(ArgumentList argumentList) {
    createList(
        leftBracket: argumentList.leftParenthesis,
        argumentList.arguments,
        rightBracket: argumentList.rightParenthesis);
  }

  /// Writes the condition and updaters parts of a [ForParts] after the
  /// subclass's initializer clause has been written.
  void finishForParts(ForParts forLoopParts, DelimitedListBuilder partsList) {
    token(forLoopParts.leftSeparator);
    partsList.add(pieces.split());

    // The condition clause.
    if (forLoopParts.condition case var conditionExpression?) {
      partsList.addCommentsBefore(conditionExpression.beginToken);
      visit(conditionExpression);
    } else {
      partsList.addCommentsBefore(forLoopParts.rightSeparator);
    }

    token(forLoopParts.rightSeparator);
    partsList.add(pieces.split());

    // The update clauses.
    if (forLoopParts.updaters.isNotEmpty) {
      partsList.addCommentsBefore(forLoopParts.updaters.first.beginToken);
      createList(forLoopParts.updaters,
          style: const ListStyle(commas: Commas.nonTrailing));
      partsList.add(pieces.split());
    }
  }

  /// Finishes writing a named function declaration or anonymous function
  /// expression after the return type (if any) and name (if any) has been
  /// written.
  void finishFunction(Piece? returnType, TypeParameterList? typeParameters,
      FormalParameterList? parameters, FunctionBody body) {
    visit(typeParameters);
    visit(parameters);

    Piece parametersPiece;
    Piece? bodyPiece;
    if (body is EmptyFunctionBody) {
      // If the body is just `;`, then don't allow a space or split before the
      // semicolon by making it part of the parameters piece.
      token(body.semicolon);
      parametersPiece = pieces.split();
    } else {
      parametersPiece = pieces.split();
      visit(body);
      bodyPiece = pieces.take();
    }

    pieces.give(FunctionPiece(returnType, parametersPiece, bodyPiece));
  }

  /// Writes an optional modifier that precedes other code.
  void modifier(Token? keyword) {
    token(keyword, after: space);
  }

  /// Write a single space.
  void space() {
    pieces.writeSpace();
  }

  /// Emit [token], along with any comments and formatted whitespace that comes
  /// before it.
  ///
  /// Does nothing if [token] is `null`. If [before] is given, it will be
  /// executed before the token is outout. Likewise, [after] will be called
  /// after the token is output.
  void token(Token? token, {void Function()? before, void Function()? after}) {
    if (token == null) return;

    writeCommentsBefore(token);

    if (before != null) before();
    pieces.writeToken(token);
    if (after != null) after();
  }

  /// Writes a comma after [node], if there is one.
  void commaAfter(AstNode node, {bool trailing = false}) {
    var nextToken = node.endToken.next!;
    if (nextToken.lexeme == ',') {
      token(nextToken);
    } else if (trailing) {
      // If there isn't a comma there, it must be a place where a trailing
      // comma can appear, so synthesize it. During formatting, we will decide
      // whether to include it.
      pieces.writeText(',');
    }
  }
}<|MERGE_RESOLUTION|>--- conflicted
+++ resolved
@@ -462,12 +462,6 @@
       ({Token leftBracket, List<AstNode> members, Token rightBracket})? body,
       Token? semicolon}) {
     if (metadata.isNotEmpty) throw UnimplementedError('Type metadata.');
-<<<<<<< HEAD
-=======
-    if (body != null && body.members.isNotEmpty) {
-      throw UnimplementedError('Type members.');
-    }
->>>>>>> f1580e35
 
     modifiers.forEach(modifier);
     token(keyword);
