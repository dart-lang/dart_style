# 0.2.17

<<<<<<< HEAD
* Fix splitting in generic methods with `=>` bodies (#584).
* Don't split after `<` when a collection is in statement position (#589).
=======
* Handle mixed block and arrow bodied function arguments uniformly (#500).
>>>>>>> 301f5f63

# 0.2.16

* Don't discard type arguments on method calls with closure arguments (#582).

# 0.2.15

* Support `covariant` modifier on methods.

# 0.2.14

* Update to analyzer 0.29.3. This should make dart_style a little more resilient
  to breaking changes in analyzer that add support for new syntax that
  dart_style can't format yet.

# 0.2.13

* Support generic method *parameters* as well as arguments.

# 0.2.12

* Add support for assert() in constructor initializers.
* Correctly indent the right-hand side of `is` and `as` expressions.
* Avoid splitting in index operators when possible.
* Support generic methods (#556).

# 0.2.11+1

* Fix test to not depend on analyzer error message.

# 0.2.11

* Widen dependency on analyzer to allow 0.29.x.

# 0.2.10

* Handle metadata annotations before parameters with trailing commas (#520).
* Always split enum declarations if they end in a trailing comma (#529).
* Add `--set-exit-if-changed` to set the exit code on a change (#365).

# 0.2.9

* Require analyzer 0.27.4, which makes trailing commas on by default.

# 0.2.8

* Format parameter lists with trailing commas like argument lists (#447).

# 0.2.7

* Make it strong mode clean.
* Put labels on their own line (#43).
* Gracefully handle IO errors when failing to overwrite a file (#473).
* Add a blank line after local functions, to match top level ones (#488).
* Improve indentation in non-block-bodied control flow statements (#494).
* Better indentation on very long return types (#503).
* When calling from JS, guess at which error to show when the code cannot be
  parsed (#504).
* Force a conditional operator to split if the condition does (#506).
* Preserve trailing commas in argument and parameter lists (#509).
* Split arguments preceded by comments (#511).
* Remove newlines after script tags (#513).
* Split before a single named argument if the argument itself splits (#514).
* Indent initializers in multiple variable declarations.
* Avoid passing an invalid Windows file URI to analyzer.
* Always split comma-separated sequences that contain a trailing comma.

# 0.2.6

* Support deploying an npm package exporting a formatCode method.

# 0.2.4

* Better handling for long collections with comments (#484).

# 0.2.3

* Support messages in assert() (#411).
* Don't put spaces around magic generic method annotation comments (#477).
* Always put member metadata annotations on their own line (#483).
* Indent functions in named argument lists with non-functions (#478).
* Force the parameter list to split if a split occurs inside a function-typed
  parameter.
* Don't force a split for before a single named argument if the argument itself
  splits.

# 0.2.2

* Upgrade to analyzer 0.27.0.
* Format configured imports and exports.

# 0.2.1

* `--version` command line argument (#240).
* Split the first `.` in a method chain if the target splits (#255).
* Don't collapse states that differ by unbound rule constraints (#424).
* Better handling for functions in method chains (#367, #398).
* Better handling of large parameter metadata annotations (#387, #444).
* Smarter splitting around collections in named parameters (#394).
* Split calls if properties in a chain split (#399).
* Don't allow splitting inside empty functions (#404).
* Consider a rule live if it constrains a rule in the overflow line (#407).
* Allow splitting in prefix expressions (#410).
* Correctly constrain collections in argument lists (#420, #463, #465).
* Better indentation of collection literals (#421, #469).
* Only show a hidden directory once in the output (#428).
* Allow splitting between type and variable name (#429, #439, #454).
* Better indentation for binary operators in `=>` bodies (#434.
* Tweak splitting around assignment (#436, #437).
* Indent multi-line collections in default values (#441).
* Don't drop metadata on part directives (#443).
* Handle `if` statements without curly bodies better (#448).
* Handle loop statements without curly bodies better (#449).
* Allow splitting before `get` and `set` (#462).
* Add `--indent` to specify leading indent (#464).
* Ensure collection elements line split separately (#474).
* Allow redirecting constructors to wrap (#475).
* Handle index expressions in the middle of call chains.
* Optimize splitting lines with many rules.

# 0.2.0

* Treat functions nested inside function calls like block arguments (#366).

# 0.2.0-rc.4

* Smarter indentation for function arguments (#369).

# 0.2.0-rc.3

* Optimize splitting complex lines (#391).

# 0.2.0-rc.2

* Allow splitting between adjacent strings (#201).
* Force multi-line comments to the next line (#241).
* Better splitting in metadata annotations in parameter lists (#247).
* New optimized line splitter (#360, #380).
* Allow splitting after argument name (#368).
* Parsing a statement fails if there is unconsumed input (#372).
* Don't force `for` fully split if initializers or updaters do (#375, #377).
* Split before `deferred` (#381).
* Allow splitting on `as` and `is` expressions (#384).
* Support null-aware operators (`?.`, `??`, and `??=`) (#385).
* Allow splitting before default parameter values (#389).

# 0.2.0-rc.1

* **BREAKING:** The `indent` argument to `new DartFormatter()` is now a number
  of *spaces*, not *indentation levels*.

* This version introduces a new n-way constraint system replacing the previous
  binary constraints. It's mostly an internal change, but allows us to fix a
  number of bugs that the old solver couldn't express solutions to.

  In particular, it forces argument and parameter lists to go one-per-line if
  they don't all fit in two lines. And it allows function and collection
  literals inside expressions to indent like expressions in some contexts.
  (#78, #97, #101, #123, #139, #141, #142, #143, et. al.)

* Indent cascades more deeply when the receiver is a method call (#137).
* Preserve newlines in collections containing line comments (#139).
* Allow multiple variable declarations on one line if they fit (#155).
* Prefer splitting at "." on non-identifier method targets (#161).
* Enforce a blank line before and after classes (#168).
* More precisely control newlines between declarations (#173).
* Preserve mandatory newlines in inline block comments (#178).
* Splitting inside type parameter and type argument lists (#184).
* Nest blocks deeper inside a wrapped conditional operator (#186).
* Split named arguments if the positional arguments split (#189).
* Re-indent line doc comments even if they are flush left (#192).
* Nest cascades like expressions (#200, #203, #205, #221, #236).
* Prefer splitting after `=>` over other options (#217).
* Nested non-empty collections force surrounding ones to split (#223).
* Allow splitting inside with and implements clauses (#228, #259).
* Allow splitting after `=` in a constructor initializer (#242).
* If a `=>` function's parameters split, split after the `=>` too (#250).
* Allow splitting between successive index operators (#256).
* Correctly indent wrapped constructor initializers (#257).
* Set failure exit code for malformed input when reading from stdin (#359).
* Do not nest blocks inside single-argument function and method calls.
* Do nest blocks inside `=>` functions.

# 0.1.8+2

* Allow using analyzer 0.26.0-alpha.0.

# 0.1.8+1

* Use the new `test` package runner internally.

# 0.1.8

* Update to latest `analyzer` and `args` packages.
* Allow cascades with repeated method names to be one line.

# 0.1.7

* Update to latest analyzer (#177).
* Don't discard annotations on initializing formals (#197).
* Optimize formatting deeply nested expressions (#108).
* Discard unused nesting level to improve performance (#108).
* Discard unused spans to improve performance (#108).
* Harden splits that contain too much nesting (#108).
* Try to avoid splitting single-element lists (#211).
* Avoid splitting when the first argument is a function expression (#211).

# 0.1.6

* Allow passing in selection to preserve through command line (#194).

# 0.1.5+1, 0.1.5+2, 0.1.5+3

* Fix test files to work in main Dart repo test runner.

# 0.1.5

* Change executable name from `dartformat` to `dartfmt`.

# 0.1.4

* Don't mangle comma after function-typed initializing formal (#156).
* Add `--dry-run` option to show files that need formatting (#67).
* Try to avoid splitting in before index argument (#158, #160).
* Support `await for` statements (#154).
* Don't delete commas between enum values with doc comments (#171).
* Put a space between nested unary `-` calls (#170).
* Allow `-t` flag to preserve compatibility with old formatter (#166).
* Support `--machine` flag for machine-readable output (#164).
* If no paths are provided, read source from stdin (#165).

# 0.1.3

* Split different operators with the same precedence equally (#130).
* No spaces for empty for loop clauses (#132).
* Don't touch files whose contents did not change (#127).
* Skip formatting files in hidden directories (#125).
* Don't include trailing whitespace when preserving selection (#124).
* Force constructor initialization lists to their own line if the parameter
  list is split across multiple lines (#151).
* Allow splitting in index operator calls (#140).
* Handle sync* and async* syntax (#151).
* Indent the parameter list more if the body is a wrapped "=>" (#144).

# 0.1.2

* Move split conditional operators to the beginning of the next line.

# 0.1.1

* Support formatting enums (#120).
* Handle Windows line endings in multiline strings (#126).
* Increase nesting for conditional operators (#122).<|MERGE_RESOLUTION|>--- conflicted
+++ resolved
@@ -1,11 +1,8 @@
 # 0.2.17
 
-<<<<<<< HEAD
+* Handle mixed block and arrow bodied function arguments uniformly (#500).
 * Fix splitting in generic methods with `=>` bodies (#584).
 * Don't split after `<` when a collection is in statement position (#589).
-=======
-* Handle mixed block and arrow bodied function arguments uniformly (#500).
->>>>>>> 301f5f63
 
 # 0.2.16
 
