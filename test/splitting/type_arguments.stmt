--- conflicted
+++ resolved
@@ -171,46 +171,74 @@
     Fourth,
     Fifth,
     Sixth,
-<<<<<<< HEAD
     Seventh
   >,
   Eighth
 >;
-=======
-    Seventh,
-    Eighth>;
 >>> generic instantiation indent nested type arguments
 LongClassName<First, Inner<Second, Third, Fourth, Fifth, Sixth, Seventh>, Eighth>;
 <<<
 LongClassName<
-    First,
-    Inner<Second, Third, Fourth, Fifth,
-        Sixth, Seventh>,
-    Eighth>;
+  First,
+  Inner<
+    Second,
+    Third,
+    Fourth,
+    Fifth,
+    Sixth,
+    Seventh
+  >,
+  Eighth
+>;
 >>> split in inner type argument list forces outer to split
 LongClassName<First, Inner<
     Second, Third, Fourth, Fifth>>;
 <<<
 LongClassName<
-    First,
-    Inner<Second, Third, Fourth,
-        Fifth>>;
+  First,
+  Inner<
+    Second,
+    Third,
+    Fourth,
+    Fifth
+  >
+>;
 >>> don't split after "<" in list literal
 var list = <Inner<First, Second, Third, Fourth, Fifth>, Sixth>[];
 <<<
-var list = <Inner<First, Second, Third,
-        Fourth, Fifth>,
-    Sixth>[];
+var list = <
+  Inner<
+    First,
+    Second,
+    Third,
+    Fourth,
+    Fifth
+  >,
+  Sixth
+>[];
 >>> don't split after "<" in set literal
 var set = <Inner<First, Second, Third, Fourth, Fifth>, Sixth>{};
 <<<
-var set = <Inner<First, Second, Third,
-        Fourth, Fifth>,
-    Sixth>{};
+var set = <
+  Inner<
+    First,
+    Second,
+    Third,
+    Fourth,
+    Fifth
+  >,
+  Sixth
+>{};
 >>> don't split after "<" in map literal
 var map = <First, Inner<Second, Third, Fourth, Fifth, Sixth>>{};
 <<<
-var map = <First,
-    Inner<Second, Third, Fourth, Fifth,
-        Sixth>>{};
->>>>>>> 156f5c8c
+var map = <
+  First,
+  Inner<
+    Second,
+    Third,
+    Fourth,
+    Fifth,
+    Sixth
+  >
+>{};