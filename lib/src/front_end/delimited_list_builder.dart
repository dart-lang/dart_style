--- conflicted
+++ resolved
@@ -138,16 +138,12 @@
     _commentsBeforeComma = CommentSequence.empty;
   }
 
-<<<<<<< HEAD
-  /// Adds the contents of [inner] to this outer [DelimitedListBuilder].
-=======
   /// Adds all of [pieces] to the built list.
   void addAll(Iterable<Piece> pieces) {
     pieces.forEach(add);
   }
 
-  /// Adds the contents of [lineBuilder] to this outer [DelimitedListBuilder].
->>>>>>> 04883d62
+  /// Adds the contents of [inner] to this outer [DelimitedListBuilder].
   ///
   /// This is used when a [DelimiterListBuilder] is building a piece that will
   /// then become an element in a surrounding [DelimitedListBuilder]. It ensures
