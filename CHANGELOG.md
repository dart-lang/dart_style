# 0.2.17

* Handle mixed block and arrow bodied function arguments uniformly (#500).
<<<<<<< HEAD
* Don't add a spurious space after "native" (#541).
=======
* Handle parenthesized and immediately invoked functions in argument lists
  like other function literals (#566).
* Fix splitting in generic methods with `=>` bodies (#584).
* Don't split after `<` when a collection is in statement position (#589).
>>>>>>> d724f23a

# 0.2.16

* Don't discard type arguments on method calls with closure arguments (#582).

# 0.2.15

* Support `covariant` modifier on methods.

# 0.2.14

* Update to analyzer 0.29.3. This should make dart_style a little more resilient
  to breaking changes in analyzer that add support for new syntax that
  dart_style can't format yet.

# 0.2.13

* Support generic method *parameters* as well as arguments.

# 0.2.12

* Add support for assert() in constructor initializers.
* Correctly indent the right-hand side of `is` and `as` expressions.
* Avoid splitting in index operators when possible.
* Support generic methods (#556).

# 0.2.11+1

* Fix test to not depend on analyzer error message.

# 0.2.11

* Widen dependency on analyzer to allow 0.29.x.

# 0.2.10

* Handle metadata annotations before parameters with trailing commas (#520).
* Always split enum declarations if they end in a trailing comma (#529).
* Add `--set-exit-if-changed` to set the exit code on a change (#365).

# 0.2.9

* Require analyzer 0.27.4, which makes trailing commas on by default.

# 0.2.8

* Format parameter lists with trailing commas like argument lists (#447).

# 0.2.7

* Make it strong mode clean.
* Put labels on their own line (#43).
* Gracefully handle IO errors when failing to overwrite a file (#473).
* Add a blank line after local functions, to match top level ones (#488).
* Improve indentation in non-block-bodied control flow statements (#494).
* Better indentation on very long return types (#503).
* When calling from JS, guess at which error to show when the code cannot be
  parsed (#504).
* Force a conditional operator to split if the condition does (#506).
* Preserve trailing commas in argument and parameter lists (#509).
* Split arguments preceded by comments (#511).
* Remove newlines after script tags (#513).
* Split before a single named argument if the argument itself splits (#514).
* Indent initializers in multiple variable declarations.
* Avoid passing an invalid Windows file URI to analyzer.
* Always split comma-separated sequences that contain a trailing comma.

# 0.2.6

* Support deploying an npm package exporting a formatCode method.

# 0.2.4

* Better handling for long collections with comments (#484).

# 0.2.3

* Support messages in assert() (#411).
* Don't put spaces around magic generic method annotation comments (#477).
* Always put member metadata annotations on their own line (#483).
* Indent functions in named argument lists with non-functions (#478).
* Force the parameter list to split if a split occurs inside a function-typed
  parameter.
* Don't force a split for before a single named argument if the argument itself
  splits.

# 0.2.2

* Upgrade to analyzer 0.27.0.
* Format configured imports and exports.

# 0.2.1

* `--version` command line argument (#240).
* Split the first `.` in a method chain if the target splits (#255).
* Don't collapse states that differ by unbound rule constraints (#424).
* Better handling for functions in method chains (#367, #398).
* Better handling of large parameter metadata annotations (#387, #444).
* Smarter splitting around collections in named parameters (#394).
* Split calls if properties in a chain split (#399).
* Don't allow splitting inside empty functions (#404).
* Consider a rule live if it constrains a rule in the overflow line (#407).
* Allow splitting in prefix expressions (#410).
* Correctly constrain collections in argument lists (#420, #463, #465).
* Better indentation of collection literals (#421, #469).
* Only show a hidden directory once in the output (#428).
* Allow splitting between type and variable name (#429, #439, #454).
* Better indentation for binary operators in `=>` bodies (#434.
* Tweak splitting around assignment (#436, #437).
* Indent multi-line collections in default values (#441).
* Don't drop metadata on part directives (#443).
* Handle `if` statements without curly bodies better (#448).
* Handle loop statements without curly bodies better (#449).
* Allow splitting before `get` and `set` (#462).
* Add `--indent` to specify leading indent (#464).
* Ensure collection elements line split separately (#474).
* Allow redirecting constructors to wrap (#475).
* Handle index expressions in the middle of call chains.
* Optimize splitting lines with many rules.

# 0.2.0

* Treat functions nested inside function calls like block arguments (#366).

# 0.2.0-rc.4

* Smarter indentation for function arguments (#369).

# 0.2.0-rc.3

* Optimize splitting complex lines (#391).

# 0.2.0-rc.2

* Allow splitting between adjacent strings (#201).
* Force multi-line comments to the next line (#241).
* Better splitting in metadata annotations in parameter lists (#247).
* New optimized line splitter (#360, #380).
* Allow splitting after argument name (#368).
* Parsing a statement fails if there is unconsumed input (#372).
* Don't force `for` fully split if initializers or updaters do (#375, #377).
* Split before `deferred` (#381).
* Allow splitting on `as` and `is` expressions (#384).
* Support null-aware operators (`?.`, `??`, and `??=`) (#385).
* Allow splitting before default parameter values (#389).

# 0.2.0-rc.1

* **BREAKING:** The `indent` argument to `new DartFormatter()` is now a number
  of *spaces*, not *indentation levels*.

* This version introduces a new n-way constraint system replacing the previous
  binary constraints. It's mostly an internal change, but allows us to fix a
  number of bugs that the old solver couldn't express solutions to.

  In particular, it forces argument and parameter lists to go one-per-line if
  they don't all fit in two lines. And it allows function and collection
  literals inside expressions to indent like expressions in some contexts.
  (#78, #97, #101, #123, #139, #141, #142, #143, et. al.)

* Indent cascades more deeply when the receiver is a method call (#137).
* Preserve newlines in collections containing line comments (#139).
* Allow multiple variable declarations on one line if they fit (#155).
* Prefer splitting at "." on non-identifier method targets (#161).
* Enforce a blank line before and after classes (#168).
* More precisely control newlines between declarations (#173).
* Preserve mandatory newlines in inline block comments (#178).
* Splitting inside type parameter and type argument lists (#184).
* Nest blocks deeper inside a wrapped conditional operator (#186).
* Split named arguments if the positional arguments split (#189).
* Re-indent line doc comments even if they are flush left (#192).
* Nest cascades like expressions (#200, #203, #205, #221, #236).
* Prefer splitting after `=>` over other options (#217).
* Nested non-empty collections force surrounding ones to split (#223).
* Allow splitting inside with and implements clauses (#228, #259).
* Allow splitting after `=` in a constructor initializer (#242).
* If a `=>` function's parameters split, split after the `=>` too (#250).
* Allow splitting between successive index operators (#256).
* Correctly indent wrapped constructor initializers (#257).
* Set failure exit code for malformed input when reading from stdin (#359).
* Do not nest blocks inside single-argument function and method calls.
* Do nest blocks inside `=>` functions.

# 0.1.8+2

* Allow using analyzer 0.26.0-alpha.0.

# 0.1.8+1

* Use the new `test` package runner internally.

# 0.1.8

* Update to latest `analyzer` and `args` packages.
* Allow cascades with repeated method names to be one line.

# 0.1.7

* Update to latest analyzer (#177).
* Don't discard annotations on initializing formals (#197).
* Optimize formatting deeply nested expressions (#108).
* Discard unused nesting level to improve performance (#108).
* Discard unused spans to improve performance (#108).
* Harden splits that contain too much nesting (#108).
* Try to avoid splitting single-element lists (#211).
* Avoid splitting when the first argument is a function expression (#211).

# 0.1.6

* Allow passing in selection to preserve through command line (#194).

# 0.1.5+1, 0.1.5+2, 0.1.5+3

* Fix test files to work in main Dart repo test runner.

# 0.1.5

* Change executable name from `dartformat` to `dartfmt`.

# 0.1.4

* Don't mangle comma after function-typed initializing formal (#156).
* Add `--dry-run` option to show files that need formatting (#67).
* Try to avoid splitting in before index argument (#158, #160).
* Support `await for` statements (#154).
* Don't delete commas between enum values with doc comments (#171).
* Put a space between nested unary `-` calls (#170).
* Allow `-t` flag to preserve compatibility with old formatter (#166).
* Support `--machine` flag for machine-readable output (#164).
* If no paths are provided, read source from stdin (#165).

# 0.1.3

* Split different operators with the same precedence equally (#130).
* No spaces for empty for loop clauses (#132).
* Don't touch files whose contents did not change (#127).
* Skip formatting files in hidden directories (#125).
* Don't include trailing whitespace when preserving selection (#124).
* Force constructor initialization lists to their own line if the parameter
  list is split across multiple lines (#151).
* Allow splitting in index operator calls (#140).
* Handle sync* and async* syntax (#151).
* Indent the parameter list more if the body is a wrapped "=>" (#144).

# 0.1.2

* Move split conditional operators to the beginning of the next line.

# 0.1.1

* Support formatting enums (#120).
* Handle Windows line endings in multiline strings (#126).
* Increase nesting for conditional operators (#122).<|MERGE_RESOLUTION|>--- conflicted
+++ resolved
@@ -1,14 +1,11 @@
 # 0.2.17
 
 * Handle mixed block and arrow bodied function arguments uniformly (#500).
-<<<<<<< HEAD
 * Don't add a spurious space after "native" (#541).
-=======
 * Handle parenthesized and immediately invoked functions in argument lists
   like other function literals (#566).
 * Fix splitting in generic methods with `=>` bodies (#584).
 * Don't split after `<` when a collection is in statement position (#589).
->>>>>>> d724f23a
 
 # 0.2.16
 
